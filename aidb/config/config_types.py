from dataclasses import dataclass
from enum import Enum
from functools import cached_property
from typing import Dict, List, NamedTuple, Tuple

import networkx as nx
import sqlalchemy


# TODO: Unclear if there's a way to do this with sqlalchemy types
class ColumnType(Enum):
  Integer = 'int'
  Float = 'float'
  String = 'str'
  Boolean = 'bool'

  def parse(col_type):
    col_type = str(col_type).lower()
    if col_type in ['int', 'integer']:
      return ColumnType.Integer
    elif col_type in ['float', 'double']:
      return ColumnType.Float
    elif col_type in ['str', 'string', 'varchar', 'text']:
      return ColumnType.String
    elif col_type in ['bool', 'boolean']:
      return ColumnType.Boolean
    else:
      raise ValueError(f'Unknown column type {col_type}')


def python_type_to_sqlalchemy_type(python_type):
  if python_type == int:
    return sqlalchemy.Integer
  elif python_type == float:
    return sqlalchemy.Float
  elif python_type == str:
    return sqlalchemy.String
  elif python_type == bool:
    return sqlalchemy.Boolean
  else:
    raise ValueError(f'Unknown python type {python_type}')


Column = sqlalchemy.schema.Column
Graph = nx.DiGraph

class InferenceBinding(NamedTuple):
  input_columns: Tuple[str]
  output_columns: Tuple[str]

# TODO: think about this architecture
@dataclass
class Table:
  _table: sqlalchemy.Table

  @cached_property
  def name(self) -> str:
    return self._table.name.lower()

  @cached_property
  def primary_key(self) -> List[str]:
    return self._table.primary_key.columns.keys()

  # Name -> Column
  @cached_property
  def columns(self) -> Dict[str, Column]:
    # Note: this is not actually a dict but I think this is fine
    return self._table.columns

  @cached_property
  def foreign_keys(self) -> Dict[str, str]:
    fkeys = {}
    for col in self._table.columns:
      for fk in col.foreign_keys:
        fkeys[col.name] = fk.target_fullname
    return fkeys


def python_type_to_sqlalchemy_type(python_type):
  if python_type == int:
    return sqlalchemy.Integer
  elif python_type == float:
    return sqlalchemy.Float
<<<<<<< HEAD
=======
  # TODO: think if this is the best way.
>>>>>>> b53baddb
  elif python_type == str or python_type == object:
    return sqlalchemy.String
  elif python_type == bool:
    return sqlalchemy.Boolean
  else:
    raise ValueError(f'Unknown python type {python_type}')<|MERGE_RESOLUTION|>--- conflicted
+++ resolved
@@ -81,10 +81,7 @@
     return sqlalchemy.Integer
   elif python_type == float:
     return sqlalchemy.Float
-<<<<<<< HEAD
-=======
   # TODO: think if this is the best way.
->>>>>>> b53baddb
   elif python_type == str or python_type == object:
     return sqlalchemy.String
   elif python_type == bool:
