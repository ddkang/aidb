--- conflicted
+++ resolved
@@ -92,85 +92,6 @@
 
     ]
 
-<<<<<<< HEAD
-    for query_type, aidb_query, exact_query in queries:
-      logger.info(f'Running query {exact_query} in ground truth database')
-      # Run the query on the ground truth database
-      async with gt_engine.begin() as conn:
-        gt_res = await conn.execute(text(exact_query))
-        gt_res = gt_res.fetchall()
-      # Run the query on the aidb database
-      logger.info(f'Running query {aidb_query} in aidb database')
-      aidb_res = aidb_engine.execute(aidb_query)
-      # TODO: may have problem with decimal number
-      assert len(gt_res) == len(aidb_res)
-      assert Counter(gt_res) == Counter(aidb_res)
-    del gt_engine
-=======
-    db_url_list = [MYSQL_URL, SQLITE_URL, POSTGRESQL_URL]
-    for db_url in db_url_list:
-      dialect = db_url.split('+')[0]
-      logger.info(f'Test {dialect} database')
-      gt_engine, aidb_engine = await setup_gt_and_aidb_engine(db_url, data_dir)
-  
-      register_inference_services(aidb_engine, data_dir)
-  
-
-  
-      for query_type, aidb_query, exact_query in queries:
-        logger.info(f'Running query {exact_query} in ground truth database')
-        # Run the query on the ground truth database
-        try:
-          async with gt_engine.begin() as conn:
-            gt_res = await conn.execute(text(exact_query))
-            gt_res = gt_res.fetchall()
-        finally:
-          await gt_engine.dispose()
-        # Run the query on the aidb database
-        logger.info(f'Running query {aidb_query} in aidb database')
-        aidb_res = aidb_engine.execute(aidb_query)
-        # TODO: equality check should be implemented
-        assert len(gt_res) == len(aidb_res)
-      del gt_engine
-      del aidb_engine
->>>>>>> ece453cc
-    p.terminate()
-
-
-  async def test_multi_table_input(self):
-    dirname = os.path.dirname(__file__)
-    data_dir = os.path.join(dirname, 'data/multi_table_input')
-
-    p = Process(target=run_server, args=[str(data_dir)])
-    p.start()
-
-    queries = [
-      (
-        'full_scan',
-        '''SELECT tweet_id, sentiment FROM blobs_00;''',
-        '''SELECT tweet_id, sentiment FROM blobs_00;''',
-      )
-    ]
-
-<<<<<<< HEAD
-    gt_engine, aidb_engine = await setup_gt_and_aidb_engine(DB_URL, data_dir)
-
-    register_inference_services(aidb_engine, data_dir)
-
-    for query_type, aidb_query, exact_query in queries:
-      logger.info(f'Running query {exact_query} in ground truth database')
-      # Run the query on the ground truth database
-      async with gt_engine.begin() as conn:
-        gt_res = await conn.execute(text(exact_query))
-        gt_res = gt_res.fetchall()
-      # Run the query on the aidb database
-      logger.info(f'Running query {aidb_query} in aidb database')
-      aidb_res = aidb_engine.execute(aidb_query)
-      # TODO: may have problem with decimal number
-      assert len(gt_res) == len(aidb_res)
-      assert Counter(gt_res) == Counter(aidb_res)
-    del gt_engine
-=======
     db_url_list = [MYSQL_URL, SQLITE_URL, POSTGRESQL_URL]
     for db_url in db_url_list:
       dialect = db_url.split('+')[0]
@@ -194,7 +115,48 @@
         # TODO: equality check should be implemented
         assert len(gt_res) == len(aidb_res)
       del gt_engine
->>>>>>> ece453cc
+      del aidb_engine
+    p.terminate()
+
+
+  async def test_multi_table_input(self):
+    dirname = os.path.dirname(__file__)
+    data_dir = os.path.join(dirname, 'data/multi_table_input')
+
+    p = Process(target=run_server, args=[str(data_dir)])
+    p.start()
+
+    queries = [
+      (
+        'full_scan',
+        '''SELECT tweet_id, sentiment FROM blobs_00;''',
+        '''SELECT tweet_id, sentiment FROM blobs_00;''',
+      )
+    ]
+
+    db_url_list = [MYSQL_URL, SQLITE_URL, POSTGRESQL_URL]
+    for db_url in db_url_list:
+      dialect = db_url.split('+')[0]
+      logger.info(f'Test {dialect} database')
+      gt_engine, aidb_engine = await setup_gt_and_aidb_engine(db_url, data_dir)
+
+      register_inference_services(aidb_engine, data_dir)
+
+      for query_type, aidb_query, exact_query in queries:
+        logger.info(f'Running query {exact_query} in ground truth database')
+        # Run the query on the ground truth database
+        try:
+          async with gt_engine.begin() as conn:
+            gt_res = await conn.execute(text(exact_query))
+            gt_res = gt_res.fetchall()
+        finally:
+          await gt_engine.dispose()
+        # Run the query on the aidb database
+        logger.info(f'Running query {aidb_query} in aidb database')
+        aidb_res = aidb_engine.execute(aidb_query)
+        # TODO: equality check should be implemented
+        assert len(gt_res) == len(aidb_res)
+      del gt_engine
     p.terminate()
 
 
