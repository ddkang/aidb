import os

from aidb.config.config_types import AIDBListType
from aidb.inference.examples.huggingface_inference_service import HuggingFaceNLP
from aidb.vector_database.weaviate_vector_database import WeaviateAuth


DB_URL = 'sqlite+aiosqlite://'
DB_NAME = 'aidb_test_amazon.sqlite'

sentiment_inference_service = HuggingFaceNLP(
  name="sentiment_classification",
  token=None, # leave it None if you want AIDB to read token from env variable HF_API_KEY. Otherwise replace None with your own token in str.
  columns_to_input_keys=['inputs'],
  response_keys_to_columns=[(AIDBListType(), AIDBListType(), 'label'),
                            (AIDBListType(), AIDBListType(), 'score')],
  input_columns_types=[str],
  output_columns_types=[str, float],
<<<<<<< HEAD
  preferred_batch_size=100,
  copied_input_columns=[1],
=======
  preferred_batch_size=128,
>>>>>>> 608e20dc
  model="LiYuan/amazon-review-sentiment-analysis",
  default_args={("options", "wait_for_model"): True},
  rate_limit=100)

inference_engines = [
  {
    "service": sentiment_inference_service,
    "input_col": ("blobs00.review", "blobs00.review_id"),
    "output_col": ("sentiment.label", "sentiment.score", "sentiment.review_id"),
    "copy": {"blobs00.review_id": "sentiment.review_id"}
  }
]

blobs_csv_file = "tests/data/amazon_reviews.csv"
blob_table_name = "blobs00"
blobs_keys_columns = ["review_id"]

"""
dictionary of table names to list of columns
"""

tables = {"sentiment": [
  {"name": "review_id", "is_primary_key": True, "refers_to": ("blobs00", "review_id"), "dtype": int},
  {"name": "label", "is_primary_key": True, "dtype": str},
  {"name": "score", "dtype": float}]}


INITIALIZE_TASTI = False

# The configuration below is necessary when initializing TASTI for the first time.
# required for Weaviate, not for FAISS or Chroma
url = ''
api_key = os.environ.get('WEAVIATE_API_KEY')
weaviate_auth = WeaviateAuth(url=url, api_key=api_key)

# Optional, use to choose part of vector id for analysis
vector_id_csv = None

vector_database = {
  # Currently support FAISS, Chroma and weaviate
  'vector_database_type': 'FAISS',
  'auth': {
    # path for FAISS and Chroma, weaviate_auth for weaviate, only one needed.
    'path': './',
    # 'weaviate_auth': weaviate_auth
  }
}

tasti_engine = {
  'index_name': 'tasti',
  # below are optional config
  'nb_buckets': 100,
  'percent_fpf': 0.75,
  'seed': 1234,
}<|MERGE_RESOLUTION|>--- conflicted
+++ resolved
@@ -16,12 +16,7 @@
                             (AIDBListType(), AIDBListType(), 'score')],
   input_columns_types=[str],
   output_columns_types=[str, float],
-<<<<<<< HEAD
-  preferred_batch_size=100,
-  copied_input_columns=[1],
-=======
   preferred_batch_size=128,
->>>>>>> 608e20dc
   model="LiYuan/amazon-review-sentiment-analysis",
   default_args={("options", "wait_for_model"): True},
   rate_limit=100)
