--- conflicted
+++ resolved
@@ -41,11 +41,7 @@
       columns_to_input_keys=columns_to_input_keys,
       response_keys_to_columns=output_keys_to_columns,
       batch_supported=batch_supported,
-<<<<<<< HEAD
-      preferred_batch_size=1024,
-=======
       preferred_batch_size=preferred_batch_size,
->>>>>>> 3dd30bf3
     )
 
     engine.register_inference_service(service)
