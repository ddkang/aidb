--- conflicted
+++ resolved
@@ -37,12 +37,7 @@
         (AIDBListType(), AIDBListType(), 'score')],
       input_columns_types=[str], # optional, input type check
       output_columns_types=[str, float], # optional, output type check
-<<<<<<< HEAD
-      preferred_batch_size=100, # upper bound of batch size, all but the last batch will have this size
-      copied_input_columns=[1], # index of input columns to copy to output
-=======
       preferred_batch_size=128, # upper bound of batch size, all but the last batch will have this size
->>>>>>> 608e20dc
       model="LiYuan/amazon-review-sentiment-analysis", # model for hf
       default_args={("options", "wait_for_model"): True} # default args
       rate_limit=100 # number of requests per minute. Fine-tune this to avoid rate limit error
