import os
import unittest

from collections import Counter
from unittest import IsolatedAsyncioTestCase

from aidb.query.query import Query
from tests.inference_service_utils.inference_service_setup import \
    register_inference_services
from tests.utils import setup_gt_and_aidb_engine

DB_URL = "sqlite+aiosqlite://"

QUERY_STR = 'query_str'
NORMALIZED_QUERY_STR = 'normalized_query_str'
CORRECT_FP='correct_fp'
CORRECT_SERVICE='correct_service'
CORRECT_TABLES='correct_tables'
NUM_QUERY='num_query'
QUERY_EXTRACTED='query_after_extraction'
DATAFRAME_SQL='dataframe_sql'
UDF_MAPPING='udf_mapping'
COL_NAMES='col_names'
FUNCTION_NAME='function_name'
RESULT_COL_NAME='result_col_name'
SELECT_COL='select_col'
FILTER_PREDICATE='filter_predicate'

class QueryParsingTests(IsolatedAsyncioTestCase):
  def are_lists_equal(self, list1, list2):
    for sub_list1, sub_list2 in zip(list1, list2):
      assert Counter(sub_list1) == Counter(sub_list2)

  def _test_query(self, test_query, config):
    query = Query(test_query[QUERY_STR], config)
    # test the number of queries
    assert len(query.all_queries_in_expressions) == test_query[NUM_QUERY]
    self.assertEqual(query.query_after_normalizing.sql_str, test_query[NORMALIZED_QUERY_STR])
    and_fp = []
    for and_connected in query.filtering_predicates:
      or_fp = []
      for or_connected in and_connected:
        or_fp.append(or_connected.sql())
      and_fp.append(or_fp)
    self.are_lists_equal(and_fp, test_query[CORRECT_FP])
    self.are_lists_equal(query.inference_engines_required_for_filtering_predicates, test_query[CORRECT_SERVICE])
    self.are_lists_equal(query.tables_in_filtering_predicates, test_query[CORRECT_TABLES])


  async def test_nested_query(self):
    dirname = os.path.dirname(__file__)
    data_dir = os.path.join(dirname, 'data/jackson')
    gt_engine, aidb_engine = await setup_gt_and_aidb_engine(DB_URL, data_dir)

    register_inference_services(aidb_engine, data_dir)

    config = aidb_engine._config
    
       
    queries = {
    "test_query_0":{
        QUERY_STR: '''
                    SELECT color as alias_color
                    FROM colors02 LEFT JOIN objects00 ON colors02.frame = objects00.frame
                    WHERE alias_color IN (SELECT table2.color AS alias_color2 FROM colors02 AS table2)
                      OR colors02.object_id > (SELECT AVG(ob.object_id) FROM objects00 AS ob WHERE frame > 100);
                    ''',
        NORMALIZED_QUERY_STR: ("SELECT colors02.color "
                                "FROM colors02 LEFT JOIN objects00 ON colors02.frame = objects00.frame "
                                "WHERE colors02.color IN (SELECT table2.color AS alias_color2 FROM colors02 AS table2) "
                                  "OR colors02.object_id > (SELECT AVG(ob.object_id) FROM objects00 AS ob WHERE frame > 100)"),
        # test replacing column with root column in filtering predicate,
        # the root column of 'colors02.object_id' is 'objects00'
        CORRECT_FP : [['colors02.color IN (SELECT table2.color AS alias_color2 FROM colors02 AS table2)',
                    'objects00.object_id > (SELECT AVG(ob.object_id) FROM objects00 AS ob WHERE frame > 100)']],
        # filter predicates connected by OR are in same set
        CORRECT_SERVICE : [{'colors02', 'objects00'}],
        CORRECT_TABLES : [{'colors02', 'objects00'}],
        NUM_QUERY:3
    },
    # test table alias
    "test_query_1":{
        QUERY_STR: '''
                    SELECT table1.color FROM colors02 AS table1 WHERE frame IN (SELECT * FROM blobs_00)
                    AND object_id > 0
                    ''',
        # test table alias
        NORMALIZED_QUERY_STR: ("SELECT colors02.color FROM colors02 "
                                "WHERE colors02.frame IN (SELECT * FROM blobs_00) "
                                "AND colors02.object_id > 0"),
        # test replacing column with root column in filtering predicate,
        # the root column of 'colors02.object_id' is 'objects00'
        CORRECT_FP :[['blobs_00.frame IN (SELECT * FROM blobs_00)'],
                   ['objects00.object_id > 0']],
        # filter predicates connected by AND are in different set
        CORRECT_SERVICE : [set(), {'objects00'}],
        CORRECT_TABLES : [set(), {'objects00'}],
        NUM_QUERY:2
    },
    # test sub-subquery
     "test_query_2":{
        QUERY_STR:'''SELECT frame, object_id FROM colors02 AS cl
                        WHERE cl.object_id > (SELECT AVG(object_id) FROM objects00
                                              WHERE frame > (SELECT AVG(frame) FROM blobs_00 WHERE frame > 500))
                    ''',
        NORMALIZED_QUERY_STR: ("SELECT colors02.frame, colors02.object_id FROM colors02 "
                                "WHERE colors02.object_id > (SELECT AVG(object_id) FROM objects00 WHERE frame > "
                                "(SELECT AVG(frame) FROM blobs_00 WHERE frame > 500))"),
        # test replacing column with root column in filtering predicate,
        # the root column of 'colors02.object_id' is 'objects00'
        CORRECT_FP : [["objects00.object_id > (SELECT AVG(object_id) FROM objects00 "
                   "WHERE frame > (SELECT AVG(frame) FROM blobs_00 WHERE frame > 500))"]],
        # filter predicates connected by AND are in different set
        CORRECT_SERVICE : [{'objects00'}],
        CORRECT_TABLES :  [{'objects00'}],
        NUM_QUERY:3
    },
    # test multiple aliases
     "test_query_3":{
        QUERY_STR:'''
                    SELECT color, table2.x_min
                    FROM colors02 table1 LEFT JOIN objects00 table2 ON table1.frame = table2.frame
                    WHERE color IN (SELECT table3.color AS alias_color2 FROM colors02 AS table3)
                      AND table2.object_id > (SELECT AVG(ob.object_id) FROM objects00 AS ob WHERE frame > 500);
                    ''',
        NORMALIZED_QUERY_STR: ("SELECT colors02.color, objects00.x_min "
                                "FROM colors02 LEFT JOIN objects00 ON colors02.frame = objects00.frame "
                                "WHERE colors02.color IN (SELECT table3.color AS alias_color2 FROM colors02 AS table3) "
                                "AND objects00.object_id > (SELECT AVG(ob.object_id) FROM objects00 AS ob WHERE frame > 500)"),
        CORRECT_FP :[["colors02.color IN (SELECT table3.color AS alias_color2 FROM colors02 AS table3)"],
                   ["objects00.object_id > (SELECT AVG(ob.object_id) FROM objects00 AS ob WHERE frame > 500)"]],
        CORRECT_SERVICE : [{'colors02'}, {'objects00'}],
        CORRECT_TABLES : [{'colors02'}, {'objects00'}],
        NUM_QUERY:3
    },
     # comparison between subquery
     "test_query_4":{
        QUERY_STR: '''
                    SELECT color, table2.x_min
                    FROM colors02 table1 LEFT JOIN objects00 table2 ON table1.frame = table2.frame
                    WHERE (SELECT table3.color AS alias_color2 FROM colors02 AS table3)
                        > (SELECT AVG(ob.object_id) FROM objects00 AS ob WHERE frame > 500);
                    ''',
        # test table alias
        NORMALIZED_QUERY_STR: ("SELECT colors02.color, objects00.x_min "
                                "FROM colors02 LEFT JOIN objects00 ON colors02.frame = objects00.frame "
                                "WHERE (SELECT table3.color AS alias_color2 FROM colors02 AS table3) "
                                "> (SELECT AVG(ob.object_id) FROM objects00 AS ob WHERE frame > 500)"),
        CORRECT_FP :[["(SELECT table3.color AS alias_color2 FROM colors02 AS table3) > "
                   "(SELECT AVG(ob.object_id) FROM objects00 AS ob WHERE frame > 500)"]],
      
        CORRECT_SERVICE : [{}],
        CORRECT_TABLES :[{}],
        NUM_QUERY:3
    },
     "test_query_5":{
        QUERY_STR:'''
                    SELECT color AS col1, table2.x_min AS col2, table2.y_min AS col3
                    FROM colors02 table1 LEFT JOIN objects00 table2 ON table1.frame = table2.frame;
                    ''',
        NORMALIZED_QUERY_STR: ("SELECT colors02.color, objects00.x_min, objects00.y_min "
                                "FROM colors02 LEFT JOIN objects00 ON colors02.frame = objects00.frame"),
        CORRECT_FP :[[]],
        CORRECT_SERVICE : [{}],
        CORRECT_TABLES : [{}],
        NUM_QUERY:1
    },
     "test_query_6":{
        QUERY_STR: '''
                    SELECT color AS col1, table2.x_min AS col2, table3.frame AS col3
                    FROM colors02 table1 LEFT JOIN objects00 table2 ON table1.frame = table2.frame
                    JOIN blobs_00 table3 ON table2.frame = table3.frame;
                    ''',
        NORMALIZED_QUERY_STR: ("SELECT colors02.color, objects00.x_min, blobs_00.frame "
                                "FROM colors02 LEFT JOIN objects00 ON colors02.frame = objects00.frame "
                                "JOIN blobs_00 ON objects00.frame = blobs_00.frame"),
        CORRECT_FP :[[]],
        CORRECT_SERVICE : [{}],
        CORRECT_TABLES : [{}],
        NUM_QUERY:1
    },
     "test_query_7":{
        QUERY_STR: '''
                    SELECT color, x_min AS col2, colors02.frame AS col3
                    FROM colors02 JOIN objects00 table2 ON colors02.frame = table2.frame
                    WHERE color = 'blue' AND x_min > 600;
                    ''',
        NORMALIZED_QUERY_STR:  ("SELECT colors02.color, objects00.x_min, colors02.frame "
                                "FROM colors02 JOIN objects00 ON colors02.frame = objects00.frame "
                                "WHERE colors02.color = 'blue' AND objects00.x_min > 600"),
        CORRECT_FP :[["colors02.color = 'blue'"], ['objects00.x_min > 600']],
        CORRECT_SERVICE : [{'colors02'}, {'objects00'}],
        CORRECT_TABLES : [{'colors02'}, {'objects00'}],
        NUM_QUERY:1
    },
     "test_query_8":{
        QUERY_STR:'''
                    SELECT color, userfunction(x_min, y_min, x_max, y_max)
                    FROM colors02 JOIN objects00 table2 ON colors02.frame = table2.frame
                    WHERE table2.frame > 10000 OR y_max < 800;
                    ''',
        NORMALIZED_QUERY_STR: ("SELECT colors02.color, userfunction(objects00.x_min, objects00.y_min, "
                                "objects00.x_max, objects00.y_max) "
                                "FROM colors02 JOIN objects00 ON colors02.frame = objects00.frame "
                                "WHERE objects00.frame > 10000 OR objects00.y_max < 800"),
        CORRECT_FP : [['blobs_00.frame > 10000', 'objects00.y_max < 800']],
        CORRECT_SERVICE : [{'objects00'}],
        CORRECT_TABLES : [{'objects00'}],
        NUM_QUERY:1
    }
}
    for i in range(len(queries)):
      self._test_query(queries[f'test_query_{i}'], config)


  # We don't support using approximate query as a subquery
  async def test_approximate_query_as_subquery(self):
    dirname = os.path.dirname(__file__)
    data_dir = os.path.join(dirname, 'data/jackson')
    gt_engine, aidb_engine = await setup_gt_and_aidb_engine(DB_URL, data_dir)

    register_inference_services(aidb_engine, data_dir)

    config = aidb_engine._config
    queries = {
      # approx aggregation as a subquery
      "query_str1":'''
                 SELECT x_min FROM  objects00
                 WHERE x_min > (SELECT AVG(x_min) FROM objects00 ERROR_TARGET 10% CONFIDENCE 95%)
                 AND table2.object_id > (SELECT AVG(ob.object_id) FROM objects00 AS ob WHERE frame > 500);
                 ''',
      # approx select as a subquery
      "query_str2":'''
                 SELECT x_min FROM  objects00
                 WHERE frame IN (SELECT frame FROM colors02 where color LIKE 'blue'
                    RECALL_TARGET {RECALL_TARGET}% CONFIDENCE 95%;)
                 AND table2.object_id > (SELECT AVG(ob.object_id) FROM objects00 AS ob WHERE frame > 500);
                 '''
    }
    parsed_query = Query(queries["query_str1"], config)
    with self.assertRaises(Exception):
      _ = parsed_query.all_queries_in_expressions

    parsed_query = Query(queries["query_str2"], config)
    with self.assertRaises(Exception):
      _ = parsed_query.all_queries_in_expressions


  async def test_correct_approximate_query(self):
    dirname = os.path.dirname(__file__)
    data_dir = os.path.join(dirname, 'data/jackson')
    gt_engine, aidb_engine = await setup_gt_and_aidb_engine(DB_URL, data_dir)

    register_inference_services(aidb_engine, data_dir)

    config = aidb_engine._config
    
    queries = {
    # approx aggregation as a subquery
    "test_query_0":{
        QUERY_STR:'''
                 SELECT AVG(x_min) FROM  objects00
                 WHERE frame > (SELECT AVG(frame) FROM blobs_00)
                 ERROR_TARGET 10% CONFIDENCE 95%;
                 ''',
        NORMALIZED_QUERY_STR:("SELECT AVG(objects00.x_min) "
                             "FROM objects00 "
                             "WHERE objects00.frame > (SELECT AVG(frame) FROM blobs_00) ERROR_TARGET 10% CONFIDENCE 95%"),
 
        CORRECT_FP :[["blobs_00.frame > (SELECT AVG(frame) FROM blobs_00)"]],
        
        # filter predicates connected by OR are in same set
        CORRECT_SERVICE : [{}],
        CORRECT_TABLES : [{}],
        NUM_QUERY:2
    },
     "test_query_1":{
        QUERY_STR: '''
                 SELECT frame FROM colors02
                 WHERE color IN (SELECT color FROM colors02 WHERE frame > 10000)
                 RECALL_TARGET 80%
                 CONFIDENCE 95%;
                 ''',
        NORMALIZED_QUERY_STR: ("SELECT colors02.frame FROM colors02 "
                             "WHERE colors02.color IN (SELECT color FROM colors02 WHERE frame > 10000) "
                             "RECALL_TARGET 80% "
                             "CONFIDENCE 95%"),
        CORRECT_FP :[["colors02.color IN (SELECT color FROM colors02 WHERE frame > 10000)"]],
        CORRECT_SERVICE : [{'colors02'}],
        CORRECT_TABLES : [{'colors02'}],
        NUM_QUERY:2
    }
}
    for i in range(len(queries)):
      self._test_query(queries[f'test_query_{i}'], config)

  async def test_udf_query(self):
    def _test_equality(test_query, config):
      query = Query(test_query[QUERY_STR], config)
      dataframe_sql, query_after_extraction = query.udf_query
      self.assertEqual(query_after_extraction.sql_str, test_query[QUERY_EXTRACTED])
      assert len(dataframe_sql[UDF_MAPPING]) == len(test_query[DATAFRAME_SQL][UDF_MAPPING])
      assert all(any(e1 == e2 for e2 in dataframe_sql[UDF_MAPPING])
                for e1 in test_query[DATAFRAME_SQL][UDF_MAPPING])
      assert dataframe_sql[SELECT_COL] == test_query[DATAFRAME_SQL][SELECT_COL]
      filter_predicate = query.convert_and_connected_fp_to_exp(dataframe_sql[FILTER_PREDICATE])
      if filter_predicate:
        filter_predicate = filter_predicate.sql()

      assert filter_predicate == test_query[DATAFRAME_SQL][FILTER_PREDICATE]


    dirname = os.path.dirname(__file__)
    data_dir = os.path.join(dirname, 'data/jackson')
    gt_engine, aidb_engine = await setup_gt_and_aidb_engine(DB_URL, data_dir)

    aidb_engine.register_user_defined_function('sum_function', None)
    aidb_engine.register_user_defined_function('is_equal', None)
    aidb_engine.register_user_defined_function('power_function', None)
    aidb_engine.register_user_defined_function('max_function', None)
    aidb_engine.register_user_defined_function('multiply_function', None)
    aidb_engine.register_user_defined_function('function1', None)
    aidb_engine.register_user_defined_function('function2', None)
    aidb_engine.register_user_defined_function('colors_inference', None)

    register_inference_services(aidb_engine, data_dir)
    config = aidb_engine._config

    test_query_list = []
    
    queries={
    # user defined function in SELECT clause
    "test_query_0" : {
      'query_str':
        '''
        SELECT x_min, function1(x_min, y_min), y_max, function2()
        FROM objects00
        WHERE x_min > 600
        ''',
      QUERY_EXTRACTED:
        "SELECT objects00.x_min AS col__0, objects00.y_min AS col__1, objects00.y_max AS col__2 "
        "FROM objects00 "
        "WHERE (objects00.x_min > 600)",
      DATAFRAME_SQL:{
        UDF_MAPPING: [
          {COL_NAMES: ['col__0', 'col__1'],
           FUNCTION_NAME: 'function1',
           RESULT_COL_NAME: ['function__0']},
          {COL_NAMES: [],
           FUNCTION_NAME: 'function2',
           RESULT_COL_NAME: ['function__1']}
        ],
        SELECT_COL: ['col__0', 'function__0', 'col__2', 'function__1'],
        FILTER_PREDICATE: None
        }
      },
    
    # test function with constant parameters
    "test_query_1" : {
      'query_str':
        '''
        SELECT x_min, function1(y_min, 2, 3)
        FROM objects00
        WHERE x_min > 600
        ''',
      QUERY_EXTRACTED:
        "SELECT objects00.x_min AS col__0, objects00.y_min AS col__1, 2 AS col__2, 3 AS col__3 "
        "FROM objects00 "
        "WHERE (objects00.x_min > 600)",
      DATAFRAME_SQL: {
        UDF_MAPPING: [
          {COL_NAMES: ['col__1', 'col__2', 'col__3'],
           FUNCTION_NAME: 'function1',
           RESULT_COL_NAME: ['function__0']}
        ],
        SELECT_COL: ['col__0', 'function__0'],
        FILTER_PREDICATE: None
      }
    },

    # user defined function in JOIN clause
    "test_query_2" : {
      'query_str':
        '''
        SELECT objects00.frame, x_min, y_max, color
        FROM objects00 JOIN colors02 ON is_equal(objects00.frame, colors02.frame) = TRUE
            AND is_equal(objects00.object_id, colors02.object_id) = TRUE
        WHERE color = 'blue'
        ''',
      QUERY_EXTRACTED:
        "SELECT objects00.frame AS col__0, objects00.x_min AS col__1, objects00.y_max AS col__2, "
        "colors02.color AS col__3, colors02.frame AS col__4, objects00.object_id AS col__5, colors02.object_id AS col__6 "
        "FROM objects00 CROSS JOIN colors02 "
        "WHERE (colors02.color = 'blue')",
      DATAFRAME_SQL:{
        UDF_MAPPING: [
          {COL_NAMES: ['col__0', 'col__4'],
           FUNCTION_NAME: 'is_equal',
           RESULT_COL_NAME: ['function__0']},
          {COL_NAMES: ['col__5', 'col__6'],
           FUNCTION_NAME: 'is_equal',
           RESULT_COL_NAME: ['function__1']}
        ],
        SELECT_COL: ['col__0', 'col__1', 'col__2', 'col__3'],
        FILTER_PREDICATE: '(function__0 = TRUE) AND (function__1 = TRUE)'
        }
      },
      
    # user defined function in WHERE clause
    "test_query_3" : {
      'query_str':
        '''
        SELECT objects00.frame, x_min, y_max, color
        FROM objects00 JOIN colors02
        WHERE is_equal(objects00.frame, colors02.frame) = TRUE
            AND is_equal(objects00.object_id, colors02.object_id) = TRUE AND sum_function(x_max, y_min) > 1500
        ''',
      QUERY_EXTRACTED:
        "SELECT objects00.frame AS col__0, objects00.x_min AS col__1, objects00.y_max AS col__2, "
        "colors02.color AS col__3, colors02.frame AS col__4, objects00.object_id AS col__5, colors02.object_id AS col__6, "
        "objects00.x_max AS col__7, objects00.y_min AS col__8 "
        "FROM objects00 CROSS JOIN colors02",
      DATAFRAME_SQL: {
        UDF_MAPPING: [
          {COL_NAMES: ['col__0', 'col__4'],
           FUNCTION_NAME: 'is_equal',
           RESULT_COL_NAME: ['function__0']},
          {COL_NAMES: ['col__5', 'col__6'],
           FUNCTION_NAME: 'is_equal',
           RESULT_COL_NAME: ['function__1']},
          {COL_NAMES: ['col__7', 'col__8'],
           FUNCTION_NAME: 'sum_function',
           RESULT_COL_NAME: ['function__2']}
        ],
        SELECT_COL: ['col__0', 'col__1', 'col__2', 'col__3'],
        FILTER_PREDICATE: '(function__0 = TRUE) AND (function__1 = TRUE) AND (function__2 > 1500)'
      }
    },

    # user defined function in SELECT, JOIN, WHERE clause
    "test_query_4" : {
      'query_str':
        '''
        SELECT multiply_function(x_min, y_max), color
        FROM objects00 JOIN colors02 ON is_equal(objects00.frame, colors02.frame) = TRUE
            AND is_equal(objects00.object_id, colors02.object_id) = TRUE
        WHERE sum_function(x_min, y_min) > 1500
        ''',
      QUERY_EXTRACTED:
        "SELECT objects00.x_min AS col__0, objects00.y_max AS col__1, colors02.color AS col__2, "
        "objects00.frame AS col__3, colors02.frame AS col__4, objects00.object_id AS col__5, colors02.object_id AS col__6, "
        "objects00.y_min AS col__7 "
        "FROM objects00 CROSS JOIN colors02",
      DATAFRAME_SQL: {
        UDF_MAPPING: [
          {COL_NAMES: ['col__0', 'col__1'],
           FUNCTION_NAME: 'multiply_function',
           RESULT_COL_NAME: ['function__0']},
          {COL_NAMES: ['col__3', 'col__4'],
           FUNCTION_NAME: 'is_equal',
           RESULT_COL_NAME: ['function__1']},
          {COL_NAMES: ['col__5', 'col__6'],
           FUNCTION_NAME: 'is_equal',
           RESULT_COL_NAME: ['function__2']},
          {COL_NAMES: ['col__0', 'col__7'],
           FUNCTION_NAME: 'sum_function',
           RESULT_COL_NAME: ['function__3']}
        ],
        SELECT_COL: ['function__0', 'col__2'],
        FILTER_PREDICATE: '(function__1 = TRUE) AND (function__2 = TRUE) AND (function__3 > 1500)'
      }
    },

    # OR operator in WHERE clause
    "test_query_5" :{
      'query_str':
        '''
        SELECT x_min, y_max, color
        FROM objects00 JOIN colors02 ON is_equal(objects00.frame, colors02.frame) = TRUE
            AND is_equal(objects00.object_id, colors02.object_id) = TRUE
        WHERE sum_function(x_min, y_min) > 1500 OR color = 'blue'
        ''',
      QUERY_EXTRACTED:
        "SELECT objects00.x_min AS col__0, objects00.y_max AS col__1, colors02.color AS col__2, "
        "objects00.frame AS col__3, colors02.frame AS col__4, objects00.object_id AS col__5, colors02.object_id AS col__6, "
        "objects00.y_min AS col__7 "
        "FROM objects00 CROSS JOIN colors02",
      DATAFRAME_SQL: {
        UDF_MAPPING: [
          {COL_NAMES: ['col__3', 'col__4'],
           FUNCTION_NAME: 'is_equal',
           RESULT_COL_NAME: ['function__0']},
          {COL_NAMES: ['col__5', 'col__6'],
           FUNCTION_NAME: 'is_equal',
           RESULT_COL_NAME: ['function__1']},
          {COL_NAMES: ['col__0', 'col__7'],
           FUNCTION_NAME: 'sum_function',
           RESULT_COL_NAME: ['function__2']}
        ],
        SELECT_COL: ['col__0', 'col__1', 'col__2'],
        FILTER_PREDICATE: "(function__0 = TRUE) AND (function__1 = TRUE) AND (function__2 > 1500 OR col__2 = 'blue')"
      }
    },
  
    # comparison between user defined function
    "test_query_6" : {
      'query_str':
        '''
        SELECT x_min, y_max, color
        FROM objects00 JOIN colors02 ON is_equal(objects00.frame, colors02.frame) = TRUE
            AND is_equal(objects00.object_id, colors02.object_id) = TRUE
        WHERE sum_function(x_min, y_min) > multiply_function(x_min, y_min)
        ''',
      QUERY_EXTRACTED:
        "SELECT objects00.x_min AS col__0, objects00.y_max AS col__1, colors02.color AS col__2, "
        "objects00.frame AS col__3, colors02.frame AS col__4, objects00.object_id AS col__5, colors02.object_id AS col__6, "
        "objects00.y_min AS col__7 "
        "FROM objects00 CROSS JOIN colors02",
      DATAFRAME_SQL: {
        UDF_MAPPING: [
          {COL_NAMES: ['col__3', 'col__4'],
           FUNCTION_NAME: 'is_equal',
           RESULT_COL_NAME: ['function__0']},
          {COL_NAMES: ['col__5', 'col__6'],
           FUNCTION_NAME: 'is_equal',
           RESULT_COL_NAME: ['function__1']},
          {COL_NAMES: ['col__0', 'col__7'],
           FUNCTION_NAME: 'sum_function',
           RESULT_COL_NAME: ['function__2']},
          {COL_NAMES: ['col__0', 'col__7'],
           FUNCTION_NAME: 'multiply_function',
           RESULT_COL_NAME: ['function__3']}
        ],
        SELECT_COL: ['col__0', 'col__1', 'col__2'],
        FILTER_PREDICATE: "(function__0 = TRUE) AND (function__1 = TRUE) AND (function__2 > function__3)"
      }
    },

<<<<<<< HEAD
    # test user defined function for exact aggregation query
    "test_query_7" : {
      'query_str':
        '''
        SELECT sum_function(SUM(x_min), SUM(y_max))
        FROM objects00
        ''',
      QUERY_EXTRACTED:
        "SELECT SUM(objects00.x_min) AS col__0, SUM(objects00.y_max) AS col__1 "
        "FROM objects00",
      DATAFRAME_SQL: {
        UDF_MAPPING: [
          {COL_NAMES: ['col__0', 'col__1'],
           FUNCTION_NAME: 'sum_function',
           RESULT_COL_NAME: ['function__0']}
        ],
        SELECT_COL: ['function__0'],
        FILTER_PREDICATE: None
      }
    },
    
=======
    test_query_list.append(test_query)

>>>>>>> 07ccd157
    # test user defined function with alias
    "test_query_8" : {
      'query_str':
        '''
        SELECT colors_inference(frame, object_id) AS (output1, output2, output3), x_min, y_max
        FROM objects00
        WHERE (x_min > 600 AND output1 LIKE 'blue') OR (y_max < 1000 AND x_max < 1000)
        ''',
      QUERY_EXTRACTED:
        "SELECT objects00.frame AS col__0, objects00.object_id AS col__1, objects00.x_min AS col__2, "
        "objects00.y_max AS col__3, objects00.x_max AS col__4 "
        "FROM objects00 "
        "WHERE (objects00.x_min > 600 OR objects00.y_max < 1000) AND (objects00.x_min > 600 OR objects00.x_max < 1000)",
      DATAFRAME_SQL: {
        UDF_MAPPING: [
          {COL_NAMES: ['col__0', 'col__1'],
           FUNCTION_NAME: 'colors_inference',
           RESULT_COL_NAME: ['output1', 'output2', 'output3']}
        ],
        SELECT_COL: ['output1', 'output2', 'output3', 'col__2', 'col__3'],
        FILTER_PREDICATE: "(output1 LIKE 'blue' OR col__3 < 1000) AND (output1 LIKE 'blue' OR col__4 < 1000)"
      }
    },
    "test_query_9" : {
      'query_str':
        '''
        SELECT colors_inference(frame, object_id) AS (output1, output2, output3), x_min AS col1, y_max AS col2
        FROM objects00
        WHERE (col1 > 600 AND output1 LIKE 'blue') OR (col2 < 1000 AND x_max < 1000)
        ''',
      QUERY_EXTRACTED:
        "SELECT objects00.frame AS col__0, objects00.object_id AS col__1, objects00.x_min AS col__2, "
        "objects00.y_max AS col__3, objects00.x_max AS col__4 "
        "FROM objects00 "
        "WHERE (objects00.x_min > 600 OR objects00.y_max < 1000) AND (objects00.x_min > 600 OR objects00.x_max < 1000)",
      DATAFRAME_SQL: {
        UDF_MAPPING: [
          {COL_NAMES: ['col__0', 'col__1'],
           FUNCTION_NAME: 'colors_inference',
           RESULT_COL_NAME: ['output1', 'output2', 'output3']}
        ],
        SELECT_COL: ['output1', 'output2', 'output3', 'col__2', 'col__3'],
        FILTER_PREDICATE: "(output1 LIKE 'blue' OR col__3 < 1000) AND (output1 LIKE 'blue' OR col__4 < 1000)"
      }
    },

    # single output user defined function with alias
    "test_query_10" : {
      'query_str':
        '''
        SELECT max_function(y_max, y_min) AS output1, power_function(x_min, 2) AS output2, y_min, color
        FROM objects00 join colors02
        WHERE is_equal(objects00.frame, colors02.frame) = TRUE AND is_equal(objects00.object_id, colors02.object_id)
            = TRUE AND (x_min > 600 OR (x_max >600 AND y_min > 800)) AND output1 > 1000 AND output2 > 640000
        ''',
      QUERY_EXTRACTED:
        "SELECT objects00.y_max AS col__0, objects00.y_min AS col__1, objects00.x_min AS col__2, 2 AS col__3, "
        "colors02.color AS col__4, objects00.frame AS col__5, colors02.frame AS col__6, objects00.object_id AS col__7, "
        "colors02.object_id AS col__8 "
        "FROM objects00 CROSS JOIN colors02 "
        "WHERE (objects00.x_min > 600 OR objects00.x_max > 600) AND (objects00.x_min > 600 OR objects00.y_min > 800)",
      DATAFRAME_SQL: {
        UDF_MAPPING: [
          {COL_NAMES: ['col__0', 'col__1'],
           FUNCTION_NAME: 'max_function',
           RESULT_COL_NAME: ['output1']},
          {COL_NAMES: ['col__2', 'col__3'],
           FUNCTION_NAME: 'power_function',
           RESULT_COL_NAME: ['output2']},
          {COL_NAMES: ['col__5', 'col__6'],
           FUNCTION_NAME: 'is_equal',
           RESULT_COL_NAME: ['function__2']},
          {COL_NAMES: ['col__7', 'col__8'],
           FUNCTION_NAME: 'is_equal',
           RESULT_COL_NAME: ['function__3']},
        ],
        SELECT_COL: ['output1', 'output2', 'col__1', 'col__4'],
        FILTER_PREDICATE: "(function__2 = TRUE) AND (function__3 = TRUE) AND (output1 > 1000) AND (output2 > 640000)"
      }
    },
    
    # test user defined functions both within the database and within AIDB
    "test_query_11" :{
      'query_str':
        '''
        SELECT multiply_function(x_min, y_min), database_multiply_function(x_min, y_min), x_max, y_max
        FROM objects00
        WHERE x_min > 600 AND y_max < 1000
        ''',
      QUERY_EXTRACTED:
        "SELECT objects00.x_min AS col__0, objects00.y_min AS col__1, database_multiply_function(objects00.x_min, "
        "objects00.y_min) AS col__2, objects00.x_max AS col__3, objects00.y_max AS col__4 "
        "FROM objects00 "
        "WHERE (objects00.x_min > 600) AND (objects00.y_max < 1000)",
      DATAFRAME_SQL: {
        UDF_MAPPING: [
          {COL_NAMES: ['col__0', 'col__1'],
           FUNCTION_NAME: 'multiply_function',
           RESULT_COL_NAME: ['function__0']},
        ],
        SELECT_COL: ['function__0', 'col__2', 'col__3', 'col__4'],
        FILTER_PREDICATE: None
      }
    },
  
    "test_query_12" : {
      'query_str':
        '''
        SELECT database_add_function(y_max, x_min), multiply_function(y_min, y_max), color
        FROM objects00 join colors02 ON is_equal(objects00.frame, colors02.frame) = TRUE
            AND is_equal(objects00.object_id, colors02.object_id) = TRUE
        WHERE x_min > 600 OR (x_max >600 AND y_min > 800)
        ''',
      QUERY_EXTRACTED:
        "SELECT database_add_function(objects00.y_max, objects00.x_min) AS col__0, objects00.y_min AS col__1, "
        "objects00.y_max AS col__2, colors02.color AS col__3, objects00.frame AS col__4, colors02.frame AS col__5, "
        "objects00.object_id AS col__6, colors02.object_id AS col__7 "
        "FROM objects00 CROSS JOIN colors02 "
        "WHERE (objects00.x_min > 600 OR objects00.x_max > 600) AND (objects00.x_min > 600 OR objects00.y_min > 800)",
      DATAFRAME_SQL: {
        UDF_MAPPING: [
          {COL_NAMES: ['col__1', 'col__2'],
           FUNCTION_NAME: 'multiply_function',
           RESULT_COL_NAME: ['function__0']},
          {COL_NAMES: ['col__4', 'col__5'],
           FUNCTION_NAME: 'is_equal',
           RESULT_COL_NAME: ['function__1']},
          {COL_NAMES: ['col__6', 'col__7'],
           FUNCTION_NAME: 'is_equal',
           RESULT_COL_NAME: ['function__2']},
        ],
        SELECT_COL: ['col__0', 'function__0', 'col__3'],
        FILTER_PREDICATE: '(function__1 = TRUE) AND (function__2 = TRUE)'
      }
    },    
    
    "test_query_13" : {
      'query_str':
        '''
        SELECT frame, database_multiply_function(x_min, y_min), sum_function(x_max, y_max)
        FROM objects00
        WHERE (multiply_function(x_min, y_min) > 400000 AND database_add_function(y_max, x_min) < 1600)
            OR database_multiply_function(x_min, y_min) > 500000
        ''',
      QUERY_EXTRACTED:
        "SELECT objects00.frame AS col__0, database_multiply_function(objects00.x_min, objects00.y_min) AS col__1, "
        "objects00.x_max AS col__2, objects00.y_max AS col__3, objects00.x_min AS col__4, objects00.y_min AS col__5 "
        "FROM objects00 "
        "WHERE (database_add_function(objects00.y_max, objects00.x_min) < 1600 OR "
        "database_multiply_function(objects00.x_min, objects00.y_min) > 500000)",
      DATAFRAME_SQL: {
        UDF_MAPPING: [
          {COL_NAMES: ['col__2', 'col__3'],
           FUNCTION_NAME: 'sum_function',
           RESULT_COL_NAME: ['function__0']},
          {COL_NAMES: ['col__4', 'col__5'],
           FUNCTION_NAME: 'multiply_function',
           RESULT_COL_NAME: ['function__1']},
        ],
        SELECT_COL: ['col__0', 'col__1', 'function__0'],
        FILTER_PREDICATE: '(function__1 > 400000 OR col__1 > 500000)'
      }
    },
    
    "test_query_14": {
      'query_str':
        '''
        SELECT frame, database_multiply_function(x_min, y_min), sum_function(x_max, y_max) AS output1
        FROM objects00
        WHERE (multiply_function(x_min, y_min) > 400000 AND output1 < 1600)
            OR database_multiply_function(x_min, y_min) > 500000
        ''',
      QUERY_EXTRACTED:
        "SELECT objects00.frame AS col__0, database_multiply_function(objects00.x_min, objects00.y_min) AS col__1, "
        "objects00.x_max AS col__2, objects00.y_max AS col__3, objects00.x_min AS col__4, objects00.y_min AS col__5 "
        "FROM objects00",
      DATAFRAME_SQL: {
        UDF_MAPPING: [
          {COL_NAMES: ['col__2', 'col__3'],
           FUNCTION_NAME: 'sum_function',
           RESULT_COL_NAME: ['output1']},
          {COL_NAMES: ['col__4', 'col__5'],
           FUNCTION_NAME: 'multiply_function',
           RESULT_COL_NAME: ['function__1']},
        ],
        SELECT_COL: ['col__0', 'col__1', 'output1'],
        FILTER_PREDICATE: '(function__1 > 400000 OR col__1 > 500000) AND (output1 < 1600 OR col__1 > 500000)'
      }
    }
  }
    for i in range(len(queries)):
      _test_equality(queries[f'test_query_{i}'], config)


  async def test_invalid_udf_query(self):
    dirname = os.path.dirname(__file__)
    data_dir = os.path.join(dirname, 'data/jackson')
    gt_engine, aidb_engine = await setup_gt_and_aidb_engine(DB_URL, data_dir)

    aidb_engine.register_user_defined_function('function1', None)
    aidb_engine.register_user_defined_function('function2', None)

    register_inference_services(aidb_engine, data_dir)
    config = aidb_engine._config

    invalid_query_str = [
      '''SELECT function1(AVG(x_min), AVG(y_min)) FROM objects00 ERROR_TARGET 10% CONFIDENCE 95%;''',
      '''SELECT function1(x_min) FROM objects00 RECALL_TARGET 90% CONFIDENCE 95%;''',
      '''SELECT function1(x_min) FROM objects00 LIMIT 100;''',
      '''SELECT function1(x_min) FROM objects00 WHERE y_min > (SELECT AVG(y_min) FROM objects00);''',
      '''SELECT function1(function2(x_min)) FROM objects00 WHERE y_min > (SELECT AVG(y_min) FROM objects00);''',
      '''SELECT function1(SUM(x_min), SUM(y_max)) FROM objects00;'''
    ]
    for query_str in invalid_query_str:
      query = Query(query_str, config)
      assert query.is_udf_query == True
      with self.assertRaises(Exception):
       query.check_udf_query_validity()


if __name__ == '__main__':
  unittest.main()<|MERGE_RESOLUTION|>--- conflicted
+++ resolved
@@ -535,8 +535,6 @@
         FILTER_PREDICATE: "(function__0 = TRUE) AND (function__1 = TRUE) AND (function__2 > function__3)"
       }
     },
-
-<<<<<<< HEAD
     # test user defined function for exact aggregation query
     "test_query_7" : {
       'query_str':
@@ -558,10 +556,6 @@
       }
     },
     
-=======
-    test_query_list.append(test_query)
-
->>>>>>> 07ccd157
     # test user defined function with alias
     "test_query_8" : {
       'query_str':
