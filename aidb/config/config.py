from collections import defaultdict
from dataclasses import dataclass, field
from functools import cached_property
from typing import Callable, Dict, List, Tuple

import networkx as nx
import sqlalchemy

from aidb.config.config_types import Column, Graph, InferenceBinding, Table
from aidb.inference.bound_inference_service import (
    BoundInferenceService, CachedBoundInferenceService)
from aidb.inference.inference_service import InferenceService
from aidb.utils.constants import (BLOB_TABLE_NAMES_TABLE, CACHE_PREFIX,
                                  CONFIG_PREFIX)
from aidb.utils.logger import logger


@dataclass
class Config:
  '''
  Data class that holds all the information required for an AIDB instance.
  Although the data class is mutable, none of the fields should be mutated
  externally.

  The cached_properties must be deleted when Config is mutated.

  '''
  # Inference services. Required
  inference_services: Dict[str, InferenceService] = field(default_factory=dict)
  inference_bindings: List[BoundInferenceService] = field(default_factory=list)

  # Metadata
  db_uri: str = ''
  blob_tables: List[str] = field(default_factory=list)
  # table name -> blob key (possibly composite)
  blob_keys: Dict[str, List[str]] = field(default_factory=dict)

  # Schema
  tables: Dict[str, Table] = field(default_factory=dict)
  columns: Dict[str, Column] = field(default_factory=dict)
  relations: Dict[str, str] = field(default_factory=dict)  # left -> right

  # User defined function. Optional
  user_defined_functions: Dict[str, Callable] = field(default_factory=dict)


  @cached_property
  def inference_graph(self) -> Graph:
    '''
    The inference graph _nodes_ are columns. The _edges_ are inference services.
    '''
    graph = nx.DiGraph()
    for column_name in self.columns.keys():
      graph.add_node(column_name)

    for bound_service in self.inference_bindings:
      binding = bound_service.binding
      for inp in binding.input_columns:
        for out in binding.output_columns:
          graph.add_edge(inp, out, bound_service=bound_service)
    return graph


  @cached_property
  def table_graph(self) -> Graph:
    '''
    Directed graph of foreign key relationship between tables.
    The table graph _nodes_ are tables. The _edges_ are foreign key relations.
    If A -> B, then A has a foreign key that refers to B's primary key.
    '''
    table_graph = nx.DiGraph()
    for table_name in self.tables:
      for fk_col, pk_other_table in self.tables[table_name].foreign_keys.items():
        parent_table = pk_other_table.split('.')[0]
        table_graph.add_edge(table_name, parent_table)
    return table_graph

  @cached_property
  def column_graph(self) -> Graph:
    '''
    Directed graph of foreign key relationship between columns.
    The column graph _nodes_ are columns. The _edges_ are foreign key relations.
    If A -> B, then A is a foreign key column that refers to B.
    '''
    column_graph = nx.DiGraph()
    for table_name in self.tables:
      for fk_col, pk_other_table in self.tables[table_name].foreign_keys.items():
        column_graph.add_edge(f"{table_name}.{fk_col}", pk_other_table)
    return column_graph


  @cached_property
  def columns_to_root_column(self) -> Dict[str, str]:
    # for e.g. blob -> object -> color, {'color.frame': 'blob.frame', 'object.frame': 'blob.frame'}
    def get_original_column(column, column_graph: nx.DiGraph):
      if column not in column_graph.nodes:
        return column
      column_derived_from = list(column_graph[column].keys())
      assert len(column_derived_from) <= 1
      if len(column_derived_from) == 0:
        return column
      else:
        return get_original_column(column_derived_from[0], column_graph)

    column_mappings = {}
    for col in self.columns:
      root_col = get_original_column(col, self.column_graph)
      if root_col != col:
        column_mappings[col] = root_col
    return column_mappings


  @cached_property
  def inference_topological_order(self) -> List[BoundInferenceService]:
    '''
    Returns a topological ordering of the inference services.  Note that this is
    not necessarily the same as the order in which AIDB runs the inference
    services depending on the query.
    '''
    graph = self.inference_graph
    column_order = nx.topological_sort(graph)
    binding_order = []
    seen_binding_idxes = set()
    for node in column_order:
      edges = graph.in_edges(node)
      for edge in edges:
        properties = graph.get_edge_data(*edge)
        bound_service = properties['bound_service']
        if bound_service in seen_binding_idxes:
          continue
        binding_order.append(bound_service)
        seen_binding_idxes.add(bound_service)

    return binding_order


  @cached_property
  def dialect(self):
    # TODO: fix this, copied from base_engine
    dialect = self.db_uri.split(':')[0]
    if '+' in dialect:
      dialect = dialect.split('+')[0]
    return dialect


  @cached_property
  def column_by_service(self) -> Dict[str, BoundInferenceService]:
    '''
    Returns a dictionary mapping output column names to the inference service that produces them.
    '''
    column_service = dict()
    for bound_service in self.inference_bindings:
<<<<<<< HEAD
      actual_output_columns = bound_service.binding.output_columns
      len_copied = len(bound_service.service.copied_input_columns)
      len_input = len(bound_service.binding.input_columns)
      assert len_copied <= len_input, "The number of copied input columns is larger than the number of input columns"
      if len_copied > 0:
        max_copied_idx = max(bound_service.service.copied_input_columns)
        assert max_copied_idx < len_input, "The copied input column index is larger than the number of input columns"
        actual_output_columns = actual_output_columns[:-len_copied]
      for output_col in bound_service.binding.output_columns:
=======
      actual_output_columns = set(bound_service.binding.output_columns) - set(bound_service.copy_map.values())
      for output_col in actual_output_columns:
>>>>>>> 608e20dc
        if output_col in column_service:
          raise Exception(f'Column {output_col} is bound to multiple services')
        else:
          column_service[output_col] = bound_service
    return column_service


  @cached_property
  def relations_by_table(self) -> Dict[str, List[str]]:
    raise NotImplementedError()


  def _check_blob_table(self):
    '''
    Check if the blob table is valid. It must satisfy the following conditions:
    1. There must be at least one blob table.
    2. The blob table must exist in the database schema.
    3. The blob table's primary key must match the blob keys in metadata.
    '''
    if len(self.blob_tables) == 0:
      raise Exception('No blob table defined')

    for blob_table in self.blob_tables:
      if blob_table not in self.tables:
        raise Exception(f'{blob_table} doesn\'t exist in database schema')

      metadata_blob_key_set = set(self.blob_keys[blob_table])
      primary_key_set = set([f'{blob_table}.{k}' for k in self.tables[blob_table].primary_key])
      if metadata_blob_key_set != primary_key_set:
        raise Exception(
          f'The actual primary key of {blob_table} doesn\'t match the blob keys in metadata.\n'
          f'Keys present in metadata but missing in primary key: {metadata_blob_key_set - primary_key_set}.\n'
          f'Keys present in primary key but missing in metadata: {primary_key_set - metadata_blob_key_set}.'
        )


  def check_schema_validity(self):
    '''
    Check config schema, including checking blob table and checking if the table relations form a DAG.
    '''
    self._check_blob_table()

    if not nx.is_directed_acyclic_graph(self.table_graph):
      raise Exception('Invalid Table Schema: Table relations can not have cycle')


  def _check_foreign_key_refers_to_primary_key(self, input_tables, output_tables):
    '''
    1. Each output table should include the minimal set of primary key columns from the input tables.
    2. To ensure that no primary key column in the output table is null, any column in the output table
       with a foreign key relationship must exist in the primary key columns of the input tables.
    '''
    # Assumption:
    # 1. If table A can join table B, then the join keys are those columns that have same name in both table A and B.
    # 2. If table C is a derived table of table A, then the foreign key columns of table C have same name as
    # corresponding columns in table A. e.x. objects.frame -> blob.frame
    input_primary_key_columns = set()
    for input_table in input_tables:
      for pk_col in self.tables[input_table].primary_key:
        input_primary_key_columns.add(f"{input_table}.{pk_col}")

    for output_table in output_tables:
      out_foreign_key_columns = set()
      out_primary_key_columns = set()

      # Each output table should include the minimal set of primary key columns from the input tables.
      for fk_col, refers_to in self.tables[output_table].foreign_keys.items():
        if fk_col in self.tables[output_table].primary_key:
          if refers_to not in input_primary_key_columns:
            raise Exception(f'{output_table} primary key column {fk_col} is not in input tables')
        out_foreign_key_columns.add(refers_to)

      for pk_col in self.tables[output_table].primary_key:
        out_primary_key_columns.add(f"{output_table}.{pk_col}")

      # Any column in the output table with a foreign key relationship
      # must exist in the primary key columns of the input tables
      # or the columns that the primary key columns of the input tables refer to.
      for pk_col in input_primary_key_columns:
        if pk_col not in out_foreign_key_columns and pk_col not in out_primary_key_columns:
          current_table = pk_col.split('.')[0]
          current_pk_col = pk_col.split('.')[1]
          raise_exception = True
          while current_pk_col in self.tables[current_table].foreign_keys:
            current_pk_col = self.tables[current_table].foreign_keys[current_pk_col]
            current_table = current_pk_col.split('.')[0]
            if current_pk_col in out_foreign_key_columns or current_pk_col in out_primary_key_columns:
              raise_exception = False
              break
          if raise_exception:
            raise Exception(f'Primary key column {pk_col} in input table is not refered by output table {output_table}')


  def check_inference_service_validity(self, bound_inference: BoundInferenceService):
    '''
    Check if the inference service is valid whenever adding a bound inference.
    It must satisfy the following conditions:
    1. The inference service must be defined in config.
    2. The input columns and output columns must exist in the database schema.
    3. The output column must be bound to only one inference service.
    4. The input table must include the minimal set of primary key columns from the output table.
       And to ensure that no primary key column in the output table is null, any column in the output table.
       with a foreign key relationship must exist in the primary key columns of the input tables.
    5. The graphs of table relations and column relations must form DAGs.
    '''

    # The inference service must be defined in config.
    if bound_inference.service.name not in self.inference_services:
      raise Exception(f'Inference service {bound_inference.service.name} is not defined in config')

    input_tables = set()
    output_tables = set()
    binding = bound_inference.binding

    # The input columns and output columns must exist in the database schema.
    if not binding.input_columns or not binding.output_columns:
      raise Exception(f'Inference service {bound_inference.service.name} has no input columns or output columns')

    for column in binding.input_columns:
      if column not in self.columns:
        raise Exception(f'Input column {column} doesn\'t exist in database')
      input_tables.add(column.split('.')[0])

    for column in binding.output_columns:
      if column not in self.columns:
        raise Exception(f'Output column {column} doesn\'t exist in database')
      output_table = column.split('.')[0]
      output_tables.add(output_table)

    for input_col, output_col in bound_inference.copy_map.items():
      if input_col not in self.columns:
        raise Exception(f'Input column in copy map {input_col} doesn\'t exist in database')
      if output_col not in self.columns:
        raise Exception(f'Output column in copy map {output_col} doesn\'t exist in database')

    # Check if the output column is bound to only one inference service
    self.column_by_service

    # The input table must include the minimal set of primary key columns from the output table.
    # And to ensure that no primary key column in the output table is null, any column in the output table.
    # with a foreign key relationship must exist in the primary key columns of the input tables.
    self._check_foreign_key_refers_to_primary_key(input_tables, output_tables)

    # The graphs of table relations and column relations must form DAGs.
    if not nx.is_directed_acyclic_graph(self.table_graph) or not nx.is_directed_acyclic_graph(self.inference_graph):
      raise Exception(f'Inference service {bound_inference.service.name} will result in cycle in relations')


  def clear_cached_properties(self):
    # Need the keys because the cached properties are only created when they are accessed.
    keys = [key for key, value in vars(Config).items() if isinstance(value, cached_property)]
    for key in keys:
      if key in self.__dict__:
        del self.__dict__[key]


  # Mutators. The cached properties must be cleared after these are called.
  def load_from_sqlalchemy(self, conn: sqlalchemy.engine.base.Connection):
    '''
    Loads the tables, columns, and relations from a sqlalchemy connection.
    '''
    self.clear_cached_properties()

    metadata = sqlalchemy.MetaData()
    metadata.reflect(conn)

    aidb_tables: Dict[str, Table] = {}
    aidb_cols = {}
    aidb_relations = {}

    for sqlalchemy_table in metadata.sorted_tables:
      table_name = sqlalchemy_table.name
      if table_name.startswith(CONFIG_PREFIX):
        continue
      if table_name.startswith(CACHE_PREFIX):
        continue

      table_cols = {}
      for column in sqlalchemy_table.columns:
        aidb_cols[str(column)] = column
        table_cols[str(column)] = column
        for fk in column.foreign_keys:
          aidb_relations[str(fk.column)] = str(column)
          aidb_relations[str(column)] = str(fk.column)

      aidb_tables[table_name] = Table(sqlalchemy_table)

    blob_metadata_table = sqlalchemy.Table(BLOB_TABLE_NAMES_TABLE, metadata, autoload=True, autoload_with=conn)
    try:
      blob_keys_flat = conn.execute(blob_metadata_table.select()).fetchall()
      blob_tables = list(set([row['table_name'] for row in blob_keys_flat]))
      blob_tables.sort()
      blob_keys = defaultdict(list)
      for row in blob_keys_flat:
        full_name = f'{row["table_name"]}.{row["blob_key"]}'
        blob_keys[row['table_name']].append(full_name)
      for table in blob_keys:
        blob_keys[table].sort()
    except:
      raise ValueError(f'Could not find blob metadata table {BLOB_TABLE_NAMES_TABLE} or table is malformed')

    # TODO: load metadata columns
    # TODO: check the engines
    # TODO: check that the cache tables are valid

    self.tables = aidb_tables
    self.columns = aidb_cols
    self.relations = aidb_relations
    self.blob_tables = blob_tables
    self.blob_keys = blob_keys

    self.check_schema_validity()


  def add_inference_service(self, service_name: str, service: InferenceService):
    self.clear_cached_properties()
    logger.info(f'Adding inference service {service_name}')
    self.inference_services[service_name] = service


  def bind_inference_service(self, bound_service: BoundInferenceService):
    '''
    Both the inputs and outputs are lists of column names. The ordering is critical.

    The cached properties are cleared, so the toplogical sort and columns by service are updated.
    '''
    self.clear_cached_properties()
    self.inference_bindings.append(bound_service)
    try:
      self.check_inference_service_validity(bound_service)
    except Exception:
      self.inference_bindings.remove(bound_service)
      self.clear_cached_properties()
      raise


  def add_user_defined_function(self, function_name: str, function: Callable):
    self.clear_cached_properties()
    logger.info(f'Added user defined function {function_name}')
    self.user_defined_functions[str.lower(function_name)] = function<|MERGE_RESOLUTION|>--- conflicted
+++ resolved
@@ -150,20 +150,8 @@
     '''
     column_service = dict()
     for bound_service in self.inference_bindings:
-<<<<<<< HEAD
-      actual_output_columns = bound_service.binding.output_columns
-      len_copied = len(bound_service.service.copied_input_columns)
-      len_input = len(bound_service.binding.input_columns)
-      assert len_copied <= len_input, "The number of copied input columns is larger than the number of input columns"
-      if len_copied > 0:
-        max_copied_idx = max(bound_service.service.copied_input_columns)
-        assert max_copied_idx < len_input, "The copied input column index is larger than the number of input columns"
-        actual_output_columns = actual_output_columns[:-len_copied]
-      for output_col in bound_service.binding.output_columns:
-=======
       actual_output_columns = set(bound_service.binding.output_columns) - set(bound_service.copy_map.values())
       for output_col in actual_output_columns:
->>>>>>> 608e20dc
         if output_col in column_service:
           raise Exception(f'Column {output_col} is bound to multiple services')
         else:
