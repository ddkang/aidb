--- conflicted
+++ resolved
@@ -22,6 +22,7 @@
   """
   sql_str: str
   config: Config
+
 
   @cached_property
   def _tokens(self):
@@ -350,7 +351,6 @@
         if or_connected_predicate.right_exp.type == "column":
           originated_from = self.config.columns_to_root_column.get(or_connected_predicate.right_exp.value,
                                                                    or_connected_predicate.right_exp.value)
-<<<<<<< HEAD
           if originated_from.split('.')[0] not in tables:
             satisfied = False
             break
@@ -410,29 +410,4 @@
               stack.append(inference_col)
               visited.add(inference_col)
 
-    return list(inference_engines_required)
-=======
-          tables_required.add(originated_from.split('.')[0])
-      tables_required_predicates.append(tables_required)
-    return tables_required_predicates
-
-
-  @cached_property
-  def columns_in_query(self):
-    """
-    nested queries are not supported for the time being
-    * is supported
-    """
-    column_set = set()
-    for node, _, _ in self._expression.walk():
-      if isinstance(node, exp.Column):
-        if isinstance(node.args['this'], exp.Identifier):
-          column_set.add(self._get_normalized_col_name_from_col_exp(node))
-        elif isinstance(node.args['this'], exp.Star):
-          for table in self.tables_in_query:
-            for col, _ in self._tables[table].items():
-              column_set.add(f"{table}.{col}")
-        else:
-          raise Exception('Unsupported column type')
-    return column_set
->>>>>>> fa15b80a
+    return list(inference_engines_required)