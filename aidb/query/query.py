--- conflicted
+++ resolved
@@ -579,8 +579,6 @@
     return _exp_no_aqp
 
 
-<<<<<<< HEAD
-=======
   @cached_property
   def base_sql_no_where(self):
     _exp_no_where = self._expression.transform(_remove_where)
@@ -589,24 +587,6 @@
     return _exp_no_where
 
 
-  # Get aggregation type
-  @cached_property
-  def get_agg_type(self):
-    # Only support one aggregation for the time being
-    if len(self.base_sql_no_aqp.args['expressions']) != 1:
-      raise Exception('Multiple expressions found')
-    select_exp = self.base_sql_no_aqp.args['expressions'][0]
-    if isinstance(select_exp, exp.Avg):
-      return exp.Avg
-    elif isinstance(select_exp, exp.Sum):
-      return exp.Sum
-    elif isinstance(select_exp, exp.Count):
-      return exp.Count
-    else:
-      raise Exception('Unsupported aggregation')
-
-
->>>>>>> d3cd4e20
   # FIXME: move it to sqlglot.rewriter
   def add_where_condition(self, expression, operator:str , where_condition):
     expression = copy.deepcopy(expression)
