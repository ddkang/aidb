from typing import Dict, Union
import os
import requests
import pandas as pd

from aidb.inference.http_inference_service import HTTPInferenceService


class HuggingFaceNLP(HTTPInferenceService):
  def __init__(
      self,
<<<<<<< HEAD
      name: str="huggingface_nlp",
=======
      name: str='huggingface_nlp',
      copy_input: bool=False,
      is_single: bool=False,
>>>>>>> 5b35c667
      token: str=None,
      default_args: Dict[str, Union[str, int]]=None,
      columns_to_input_keys: Dict[str, Union[str, tuple]]=None,
      response_keys_to_columns: Dict[Union[str, tuple], str]=None,
      copy_input: bool=False,
      model: str=None):
    if token is None:
      token = os.environ['HF_API_KEY']
    super().__init__(
      name=name,
      url=f'https://api-inference.huggingface.co/models/{model}',
      headers={
        'Content-Type': 'application/json; charset=utf-8',
        'Authorization': f'Bearer {token}',
      },
      default_args=default_args,
      copy_input=copy_input,
      batch_supported=False,
      is_single=is_single,
      columns_to_input_keys=columns_to_input_keys,
      response_keys_to_columns=response_keys_to_columns,
    )


class HuggingFaceVisionAudio(HTTPInferenceService):
  def __init__(
      self,
      name: str='huggingface_vision_audio',
      copy_input: bool=False,
      is_single: bool=False,
      token: str=None,
      default_args: Dict[str, Union[str, int]]=None,
      response_keys_to_columns: Dict[Union[str, tuple], str]=None,
      model: str=None):
    if token is None:
      token = os.environ['HF_API_KEY']
    super().__init__(
      name=name,
      url=f'https://api-inference.huggingface.co/models/{model}',
      headers={
        'Content-Type': 'application/json; charset=utf-8',
        'Authorization': f'Bearer {token}',
      },
      default_args=default_args,
      copy_input=copy_input,
      batch_supported=False,
      is_single=is_single,
      response_keys_to_columns=response_keys_to_columns,
    )


  def convert_input_to_request(self, input: pd.Series) -> Dict:
    return input.to_dict()


  def request(self, request: Dict) -> Dict:
    with open(request['filename'], 'rb') as f:
      response = requests.post(self._url, data=f, headers=self._headers)
    response.raise_for_status()
    return response.json()<|MERGE_RESOLUTION|>--- conflicted
+++ resolved
@@ -9,18 +9,13 @@
 class HuggingFaceNLP(HTTPInferenceService):
   def __init__(
       self,
-<<<<<<< HEAD
-      name: str="huggingface_nlp",
-=======
       name: str='huggingface_nlp',
       copy_input: bool=False,
       is_single: bool=False,
->>>>>>> 5b35c667
       token: str=None,
       default_args: Dict[str, Union[str, int]]=None,
       columns_to_input_keys: Dict[str, Union[str, tuple]]=None,
       response_keys_to_columns: Dict[Union[str, tuple], str]=None,
-      copy_input: bool=False,
       model: str=None):
     if token is None:
       token = os.environ['HF_API_KEY']
