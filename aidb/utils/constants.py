import hashlib
from typing import List


CACHE_PREFIX = '__cache'
CONFIG_PREFIX = '__config'
REP_PREFIX = '__rep'
TOPK_PREFIX = '__topk'
BLOB_MAPPING_PREFIX = '__blob_mapping'
<<<<<<< HEAD

VECTOR_ID_COLUMN = 'vector_id'
=======
VECTOR_ID_COLUMN = '__vector_id'
>>>>>>> 01ec3b7f
'''
The schema of the blob metadata table is as follows:
  table_name: str
  blob_key: str
'''
BLOB_TABLE_NAMES_TABLE = CONFIG_PREFIX + '_blob_tables'

def cache_table_name_from_inputs(service_name: str, columns: List[str]):
  cache_table_postfix = ''
  for idx, column in enumerate(columns):
    # Special characters are not allowed in table names
    column = column.replace('.', '__')
    cache_table_postfix += f'__{idx}_{column}__'
  # limit to 10 characters to avoid long names in the table names
  hash_length = 10
  column_input_hash = hashlib.sha1(cache_table_postfix.encode()).hexdigest()[:hash_length]
  return f"{CACHE_PREFIX}__{service_name}__{column_input_hash}"


def table_name_for_rep_and_topk_and_blob_mapping(blob_tables: List[str]):
  blob_tables.sort()
  blob_table_postfix = ''
  for idx, blob_table in enumerate(blob_tables):
    # Special characters are not allowed in table names
    blob_table_postfix += f'__{blob_table}__'
  # limit to 10 characters to avoid long names in the table names
  hash_length = 10
  table_input_hash = hashlib.sha1(blob_table_postfix.encode()).hexdigest()[:hash_length]
  return f'{REP_PREFIX}__{table_input_hash}', f'{TOPK_PREFIX}__{table_input_hash}', \
            f'{BLOB_MAPPING_PREFIX}__{table_input_hash}'<|MERGE_RESOLUTION|>--- conflicted
+++ resolved
@@ -7,12 +7,8 @@
 REP_PREFIX = '__rep'
 TOPK_PREFIX = '__topk'
 BLOB_MAPPING_PREFIX = '__blob_mapping'
-<<<<<<< HEAD
+VECTOR_ID_COLUMN = '__vector_id'
 
-VECTOR_ID_COLUMN = 'vector_id'
-=======
-VECTOR_ID_COLUMN = '__vector_id'
->>>>>>> 01ec3b7f
 '''
 The schema of the blob metadata table is as follows:
   table_name: str
