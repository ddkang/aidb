from collections import defaultdict
from dataclasses import dataclass, field
from functools import cached_property
from typing import Dict, List

from aidb.utils.logger import logger

import sqlglot.expressions as exp
from sqlglot import Parser, Tokenizer
from sympy import sympify
from sympy.logic.boolalg import to_cnf

from aidb.config.config import Config
from aidb.query.utils import (Expression, FilteringClause, FilteringPredicate,
                              change_literal_type_to_col_type,
                              extract_column_or_value)


def is_aqp_exp(node):
  return isinstance(node, exp.ErrorTarget) \
    or isinstance(node, exp.RecallTarget) \
    or isinstance(node, exp.PrecisionTarget) \
    or isinstance(node, exp.Confidence) \
    or isinstance(node, exp.Budget)

def _remove_aqp(node):
  if is_aqp_exp(node):
    return None
  return node


@dataclass(frozen=True)
class Query(object):
  """
  class to hold sql query related data
  this is immutable class
  """
  sql_str: str
  config: Config


  @cached_property
  def _tokens(self):
    return Tokenizer().tokenize(self.sql_str)


  @cached_property
  def _expression(self) -> exp.Expression:
    return Parser().parse(self._tokens)[0]


  @cached_property
  def sql_query_text(self):
    return self.base_sql_no_aqp.sql()


  @cached_property
  def base_sql_no_aqp(self):
    _exp_no_aqp = self._expression.transform(_remove_aqp)
    if _exp_no_aqp is None:
      raise Exception('SQL contains no non-AQP statements')
    return _exp_no_aqp


  @cached_property
  def _tables(self) -> Dict[str, Dict[str, str]]:
    """
    dictionary of tables to columns and their types
    """
    _tables = dict()
    for table_name, table in self.config.tables.items():
      _tables[table_name] = dict()
      for column in table.columns:
        _tables[table_name][column.name] = column.type
    return _tables


  @cached_property
  def table_name_to_aliases(self):
    """
    finds the mapping of table names and aliases present in the query.

    for e.g. for the query:
    SELECT t2.id, t2.frame, t2.column5
    FROM table_2 t2 JOIN blob_ids b
    ON t2.frame = b.frame
    WHERE b.frame > 102 and column1 > 950

    it will return {blob_ids: b, table_2: t2}

    :return: mapping of table names and alias
    """
    table_alias = {}
    for alias_exp in self._expression.find_all(exp.Alias):
      for node, _, _ in alias_exp.walk():
        if isinstance(node, exp.Alias) and "alias" in node.args and "this" in node.args:
          if isinstance(node.args["this"], exp.Table):
            tbl_name = node.args["this"].args["this"].args["this"]
            tbl_alias = node.args["alias"].args["this"]
            table_alias[str.lower(tbl_name)] = str.lower(tbl_alias)
    return table_alias


  @cached_property
  def table_aliases_to_name(self):
    table_name_to_alias = self.table_name_to_aliases
    return {v: k for k, v in table_name_to_alias.items()}


  @cached_property
  def tables_in_query(self):
    table_list = set()
    for node, _, _ in self._expression.walk():
      if isinstance(node, exp.Table):
        table_list.add(node.args["this"].args["this"])
    return table_list


  def _get_predicate_name(self, predicate_count):
    predicate_name = f"P{predicate_count}"
    return predicate_name


  def _get_sympify_form(self, node, predicate_count, predicate_mappings):
    if node is None:
      return None, predicate_count
    elif isinstance(node, exp.Paren) or isinstance(node, exp.Where):
      assert "this" in node.args
      return self._get_sympify_form(node.args["this"], predicate_count, predicate_mappings)
    elif isinstance(node, exp.Column):
      predicate_name = self._get_predicate_name(predicate_count)
      predicate_mappings[predicate_name] = node
      return predicate_name, predicate_count + 1
    elif isinstance(node, exp.Not):
      e1, p1 = self._get_sympify_form(node.args['this'], predicate_count, predicate_mappings)
      return f"~({e1})", p1
    elif isinstance(node, exp.And):
      assert "this" in node.args and "expression" in node.args
      e1, p1 = self._get_sympify_form(node.args['this'], predicate_count, predicate_mappings)
      e2, p2 = self._get_sympify_form(node.args['expression'], p1, predicate_mappings)
      return f"({e1} & {e2})", p2
    elif isinstance(node, exp.Or):
      assert "this" in node.args and "expression" in node.args
      e1, p1 = self._get_sympify_form(node.args['this'], predicate_count, predicate_mappings)
      e2, p2 = self._get_sympify_form(node.args['expression'], p1, predicate_mappings)
      return f"({e1} | {e2})", p2
    elif isinstance(node, exp.GT) or \
            isinstance(node, exp.LT) or \
            isinstance(node, exp.GTE) or \
            isinstance(node, exp.LTE) or \
            isinstance(node, exp.EQ) or \
            isinstance(node, exp.Like) or \
            isinstance(node, exp.NEQ):
      # TODO: chained comparison operators not supported
      assert "this" in node.args and "expression" in node.args
      predicate_name = self._get_predicate_name(predicate_count)
      predicate_mappings[predicate_name] = node
      return predicate_name, predicate_count + 1
    else:
      raise NotImplementedError


  def _get_original_predicate(self, predicate_name, predicate_mappings) -> FilteringPredicate:
    if predicate_name[0] == "~":
      return FilteringPredicate(True, predicate_mappings[predicate_name[1:]])
    else:
      return FilteringPredicate(False, predicate_mappings[predicate_name])


  def _get_or_clause_representation(self, or_expression, predicate_mappings) -> List[FilteringPredicate]:
    connected_by_ors = list(or_expression.args)
    predicates_in_ors = []
    if len(connected_by_ors) <= 1:
      predicates_in_ors.append(self._get_original_predicate(str(or_expression), predicate_mappings))
    else:
      for s in connected_by_ors:
        predicates_in_ors.append(self._get_original_predicate(str(s), predicate_mappings))
    return predicates_in_ors


  def _get_filtering_predicate_cnf_representation(self, cnf_expression, predicate_mappings) -> List[
    List[FilteringPredicate]]:
    if '&' not in str(cnf_expression):
      return [self._get_or_clause_representation(cnf_expression, predicate_mappings)]

    or_expressions_connected_by_ands = list(cnf_expression.args)
    or_expressions_connected_by_ands_repr = []
    for or_expression in or_expressions_connected_by_ands:
      connected_by_ors = self._get_or_clause_representation(or_expression, predicate_mappings)
      or_expressions_connected_by_ands_repr.append(connected_by_ors)
    return or_expressions_connected_by_ands_repr


  @cached_property
  def filtering_predicates(self) -> List[List[FilteringClause]]:
    """
    this class contains the functionality to convert filtering predicate in SQL query to
    conjunctive normal form.
    for e.g. in the following query

    SELECT c.color , COUNT(c.blob_id)
    FROM Colors c JOIN Blobs b
    ON c.blob_id = b.blob_id
    WHERE (b.timestamp > 10 and b.timestamp < 12) or c.color=red
    GROUP BY c.blob_id

    the filtering predicate will be converted to

    (b.timestamp > 10 or c.color = red) and (b.timestamp < 12 or c.color = red)
    """
    if self._expression.find(exp.Where) is not None:
      if self._tables is None:
        raise Exception("Need table and column information to support alias")
      # predicate name (used for sympy package) to expression
      predicate_mappings = {}
      # predicate mapping will be filled by this function
      sympy_representation, _ = self._get_sympify_form(self._expression.find(exp.Where), 0, predicate_mappings)
      sympy_expression = sympify(sympy_representation)
      cnf_expression = to_cnf(sympy_expression)
      filtering_predicates = self._get_filtering_predicate_cnf_representation(cnf_expression, predicate_mappings)
      filtering_clauses = []
      for or_connected_filtering_predicate in filtering_predicates:
        or_connected_clauses = []
        for fp in or_connected_filtering_predicate:
          if isinstance(fp.predicate, exp.Column):
            # in case of boolean type columns
            column_name = self._get_normalized_col_name_from_col_exp(fp.predicate)
            or_connected_clauses.append(
              FilteringClause(fp.is_negation, exp.Column, Expression("column", column_name), None))
          else:
            t1, v1 = extract_column_or_value(fp.predicate.args["this"])
            t2, v2 = extract_column_or_value(fp.predicate.args["expression"])
            if t1 == "column":
              left_value = self._get_normalized_col_name_from_col_exp(v1)
            else:
              left_value = v1
            if t2 == "column":
              right_value = self._get_normalized_col_name_from_col_exp(v2)
            else:
              right_value = v2

            if t1 == "literal" and t2 == "column":
              t_name, c_name = right_value.split('.')
              left_value = change_literal_type_to_col_type(self._tables[t_name][c_name], left_value)
              # change compare_value_2 to float or int
            elif t2 == "literal" and t1 == "column":
              t_name, c_name = left_value.split('.')
              right_value = change_literal_type_to_col_type(self._tables[t_name][c_name], right_value)
            elif t1 == "literal" and t2 == "literal":
              # both left and right cannot be literals
              raise Exception("Comparisons among literals not supported in filtering predicate")

            or_connected_clauses.append(
              FilteringClause(fp.is_negation, type(fp.predicate), Expression(t1, left_value),
                              Expression(t2, right_value)))
        filtering_clauses.append(or_connected_clauses)
      return filtering_clauses
    else:
      return []


  def _get_table_of_column(self, col_name):
    tables_of_column = []
    for table in self.tables_in_query:
      if col_name in self._tables[table]:
        tables_of_column.append(table)
    if len(tables_of_column) == 0:
      raise Exception(f"Column - {col_name} is not present in any table")
    elif len(tables_of_column) > 1:
      raise Exception(f"Ambiguity in identifying column - {col_name}, it is present in multiple tables")
    else:
      return tables_of_column[0]


  def _get_normalized_col_name_from_col_exp(self, node):
    """
    this function uses tables (and their alias) and the columns present in them.
    to return the column name in the form {table_name}.{col_name}
    e.g. for this query: SELECT frame FROM blobs b WHERE b.timestamp > 100
    for 'frame' column, it will return 'blobs.frame' and for 'timestamp' it will return 'blobs.timestamp'
    """
    if "table" in node.args and node.args["table"] is not None:
      table_name = str.lower(node.args["table"].args["this"])
      if table_name in self.table_aliases_to_name:
        table_name = self.table_aliases_to_name[table_name]
    else:
      table_name = self._get_table_of_column(node.args["this"].args["this"])
    return f"{table_name}.{node.args['this'].args['this']}"


  @cached_property
  def inference_engines_required_for_filtering_predicates(self):
    """
    Inference services required to run to satisfy the columns present in each filtering predicate
    for e.g. if predicates are [[color=red],[frame>20],[object_class=car]]
    it returns [[color], [], [object]]
    """
    inference_engines_required_predicates = []
    for filtering_predicate in self.filtering_predicates:
      inference_engines_required = set()
      for or_connected_predicate in filtering_predicate:
        if or_connected_predicate.left_exp.type == "column":
          originated_from = self.config.columns_to_root_column.get(or_connected_predicate.left_exp.value,
                                                                   or_connected_predicate.left_exp.value)
          if originated_from in self.config.column_by_service:
            inference_engines_required.add(self.config.column_by_service[originated_from].service.name)
        if or_connected_predicate.right_exp.type == "column":
          originated_from = self.config.columns_to_root_column.get(or_connected_predicate.right_exp.value,
                                                                   or_connected_predicate.right_exp.value)
          if originated_from in self.config.column_by_service:
            inference_engines_required.add(self.config.column_by_service[originated_from].service.name)
      inference_engines_required_predicates.append(inference_engines_required)
    return inference_engines_required_predicates


  @cached_property
  def tables_in_filtering_predicates(self):
    """
    Tables needed to satisfy the columns present in each filtering predicate
    for e.g. if predicates are [[color=red],[frame>20],[object_class=car]]
    it returns [[color], [blob], [object]]
    """
    tables_required_predicates = []
    for filtering_predicate in self.filtering_predicates:
      tables_required = set()
      for or_connected_predicate in filtering_predicate:
        if or_connected_predicate.left_exp.type == "column":
          originated_from = self.config.columns_to_root_column.get(or_connected_predicate.left_exp.value,
                                                                   or_connected_predicate.left_exp.value)
          tables_required.add(originated_from.split('.')[0])
        if or_connected_predicate.right_exp.type == "column":
          originated_from = self.config.columns_to_root_column.get(or_connected_predicate.right_exp.value,
                                                                   or_connected_predicate.right_exp.value)
          tables_required.add(originated_from.split('.')[0])
      tables_required_predicates.append(tables_required)
    return tables_required_predicates


<<<<<<< HEAD
  # Get aggregation type
  def get_agg_type(self):
    logger.debug(f'base_sql_no_aqp: {repr(self.base_sql_no_aqp)}')
    select_exp = self.base_sql_no_aqp.args['expressions'][0]
    if isinstance(select_exp, exp.Avg):
      return exp.Avg
    elif isinstance(select_exp, exp.Count):
      return exp.Count
    elif isinstance(select_exp, exp.Sum):
      return exp.Sum
    else:
      return None


  def get_aggregated_column(self, agg_type):
    """
    returns the column name that is aggregated in the query.
    for e.g. SELECT Avg(sentiment) from sentiments;
    will return sentiment
    """
    agg_exp_tree = self._expression.find(agg_type)
    for node, _, key in agg_exp_tree.walk():
      if isinstance(node, exp.Column):
        if isinstance(node.args['this'], exp.Identifier):
          return node.args['this'].args['this']
    return None


  def is_approx_agg_query(self):
    return True if self.get_agg_type() and self.validate_aqp() else False


  # AQP extraction
  def get_keyword_arg(self, exp_type):
    value = None
    for node, _, key in self._expression.walk():
      if isinstance(node, exp_type):
        if value is not None:
          raise Exception('Multiple AQP keywords found')
        else:
          value = float(node.args['this'].args['this'])
    return value


  @cached_property
  def _error_target(self):
    return self.get_keyword_arg(exp.ErrorTarget)


  @cached_property
  def _confidence(self):
    return self.get_keyword_arg(exp.Confidence)


  # Validate AQP
  def validate_aqp(self):
    if self._error_target and self._confidence is None:
      raise Exception('AQP target found but no confidence')

    if self._error_target is None and self._confidence is not None:
      raise Exception('No AQP targets found but confidence found')

    # Only accept select statements
    if not isinstance(self.base_sql_no_aqp, exp.Select):
      raise Exception('Not a select statement')

    # Count the number of columns, distinct aggregates
    expression_counts = defaultdict(int)
    for expression in self.base_sql_no_aqp.args['expressions']:
      expression_counts[type(expression)] += 1
    if len(expression_counts) > 1:
      raise Exception('Multiple expression types found')

    if self._error_target is not None:
      if exp.Avg not in expression_counts and exp.Sum not in expression_counts \
          and exp.Count not in expression_counts:
        raise Exception('Supported aggregates are not found in approximate aggregation query')
    return True
=======
  @cached_property
  def columns_in_query(self):
    """
    nested queries are not supported for the time being
    * is supported
    """
    column_set = set()
    for node, _, _ in self._expression.walk():
      if isinstance(node, exp.Column):
        if isinstance(node.args['this'], exp.Identifier):
          column_set.add(self._get_normalized_col_name_from_col_exp(node))
        elif isinstance(node.args['this'], exp.Star):
          for table in self.tables_in_query:
            for col, _ in self._tables[table].items():
              column_set.add(f"{table}.{col}")
        else:
          raise Exception('Unsupported column type')
    return column_set
>>>>>>> 12f2c8b3
<|MERGE_RESOLUTION|>--- conflicted
+++ resolved
@@ -336,86 +336,6 @@
     return tables_required_predicates
 
 
-<<<<<<< HEAD
-  # Get aggregation type
-  def get_agg_type(self):
-    logger.debug(f'base_sql_no_aqp: {repr(self.base_sql_no_aqp)}')
-    select_exp = self.base_sql_no_aqp.args['expressions'][0]
-    if isinstance(select_exp, exp.Avg):
-      return exp.Avg
-    elif isinstance(select_exp, exp.Count):
-      return exp.Count
-    elif isinstance(select_exp, exp.Sum):
-      return exp.Sum
-    else:
-      return None
-
-
-  def get_aggregated_column(self, agg_type):
-    """
-    returns the column name that is aggregated in the query.
-    for e.g. SELECT Avg(sentiment) from sentiments;
-    will return sentiment
-    """
-    agg_exp_tree = self._expression.find(agg_type)
-    for node, _, key in agg_exp_tree.walk():
-      if isinstance(node, exp.Column):
-        if isinstance(node.args['this'], exp.Identifier):
-          return node.args['this'].args['this']
-    return None
-
-
-  def is_approx_agg_query(self):
-    return True if self.get_agg_type() and self.validate_aqp() else False
-
-
-  # AQP extraction
-  def get_keyword_arg(self, exp_type):
-    value = None
-    for node, _, key in self._expression.walk():
-      if isinstance(node, exp_type):
-        if value is not None:
-          raise Exception('Multiple AQP keywords found')
-        else:
-          value = float(node.args['this'].args['this'])
-    return value
-
-
-  @cached_property
-  def _error_target(self):
-    return self.get_keyword_arg(exp.ErrorTarget)
-
-
-  @cached_property
-  def _confidence(self):
-    return self.get_keyword_arg(exp.Confidence)
-
-
-  # Validate AQP
-  def validate_aqp(self):
-    if self._error_target and self._confidence is None:
-      raise Exception('AQP target found but no confidence')
-
-    if self._error_target is None and self._confidence is not None:
-      raise Exception('No AQP targets found but confidence found')
-
-    # Only accept select statements
-    if not isinstance(self.base_sql_no_aqp, exp.Select):
-      raise Exception('Not a select statement')
-
-    # Count the number of columns, distinct aggregates
-    expression_counts = defaultdict(int)
-    for expression in self.base_sql_no_aqp.args['expressions']:
-      expression_counts[type(expression)] += 1
-    if len(expression_counts) > 1:
-      raise Exception('Multiple expression types found')
-
-    if self._error_target is not None:
-      if exp.Avg not in expression_counts and exp.Sum not in expression_counts \
-          and exp.Count not in expression_counts:
-        raise Exception('Supported aggregates are not found in approximate aggregation query')
-    return True
-=======
   @cached_property
   def columns_in_query(self):
     """
@@ -434,4 +354,83 @@
         else:
           raise Exception('Unsupported column type')
     return column_set
->>>>>>> 12f2c8b3
+
+
+  # Get aggregation type
+  def get_agg_type(self):
+    logger.debug(f'base_sql_no_aqp: {repr(self.base_sql_no_aqp)}')
+    select_exp = self.base_sql_no_aqp.args['expressions'][0]
+    if isinstance(select_exp, exp.Avg):
+      return exp.Avg
+    elif isinstance(select_exp, exp.Count):
+      return exp.Count
+    elif isinstance(select_exp, exp.Sum):
+      return exp.Sum
+    else:
+      return None
+
+
+  def get_aggregated_column(self, agg_type):
+    """
+    returns the column name that is aggregated in the query.
+    for e.g. SELECT Avg(sentiment) from sentiments;
+    will return sentiment
+    """
+    agg_exp_tree = self._expression.find(agg_type)
+    for node, _, key in agg_exp_tree.walk():
+      if isinstance(node, exp.Column):
+        if isinstance(node.args['this'], exp.Identifier):
+          return node.args['this'].args['this']
+    return None
+
+
+  def is_approx_agg_query(self):
+    return True if self.get_agg_type() and self.validate_aqp() else False
+
+
+  # AQP extraction
+  def get_keyword_arg(self, exp_type):
+    value = None
+    for node, _, key in self._expression.walk():
+      if isinstance(node, exp_type):
+        if value is not None:
+          raise Exception('Multiple AQP keywords found')
+        else:
+          value = float(node.args['this'].args['this'])
+    return value
+
+
+  @cached_property
+  def _error_target(self):
+    return self.get_keyword_arg(exp.ErrorTarget)
+
+
+  @cached_property
+  def _confidence(self):
+    return self.get_keyword_arg(exp.Confidence)
+
+
+  # Validate AQP
+  def validate_aqp(self):
+    if self._error_target and self._confidence is None:
+      raise Exception('AQP target found but no confidence')
+
+    if self._error_target is None and self._confidence is not None:
+      raise Exception('No AQP targets found but confidence found')
+
+    # Only accept select statements
+    if not isinstance(self.base_sql_no_aqp, exp.Select):
+      raise Exception('Not a select statement')
+
+    # Count the number of columns, distinct aggregates
+    expression_counts = defaultdict(int)
+    for expression in self.base_sql_no_aqp.args['expressions']:
+      expression_counts[type(expression)] += 1
+    if len(expression_counts) > 1:
+      raise Exception('Multiple expression types found')
+
+    if self._error_target is not None:
+      if exp.Avg not in expression_counts and exp.Sum not in expression_counts \
+          and exp.Count not in expression_counts:
+        raise Exception('Supported aggregates are not found in approximate aggregation query')
+    return True