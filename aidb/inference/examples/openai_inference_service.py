from typing import Dict, Union, List

import os

import pandas as pd

from aidb.inference.http_inference_service import HTTPInferenceService


class OpenAIAudio(HTTPInferenceService):
  def __init__(
      self,
      name: str='openai_audio',
      is_single: bool=False,
      token: str=None,
      default_args: Dict[str, Union[str, int]]=None,
      columns_to_input_keys: Dict[str, Union[str, tuple]]=None,
      response_keys_to_columns: Dict[Union[str, tuple], str]=None,
      input_columns_types: Union[List, None]=None,
      output_columns_types: Union[List, None]=None,
      preferred_batch_size: int=1,
<<<<<<< HEAD
      copied_input_columns: List[int]=[],
=======
>>>>>>> 608e20dc
      rate_limit: Union[int, None]=None,
      infer_type: str='transcriptions'):
    assert infer_type in [
        "transcriptions",
        "translations",
      ], "infer_type must be transcriptions or translations"
    if token is None:
      token = os.environ['OPENAI_API_KEY']
    super().__init__(
      name=name,
      url=f'https://api.openai.com/v1/audio/{infer_type}',
      headers={
        'Content-Type': 'application/json',
        'Authorization': f'Bearer {token}',
      },
      default_args=default_args,
      batch_supported=False,
      is_single=is_single,
      rate_limit=rate_limit,
      columns_to_input_keys=columns_to_input_keys,
      response_keys_to_columns=response_keys_to_columns,
      input_columns_types=input_columns_types,
      output_columns_types=output_columns_types,
      preferred_batch_size=preferred_batch_size,
<<<<<<< HEAD
      copied_input_columns=copied_input_columns,
=======
>>>>>>> 608e20dc
    )


class OpenAIImage(HTTPInferenceService):
  def __init__(
      self,
      name='openai_image', 
      is_single: bool=False,
      token: str=None, 
      default_args: Dict[str, Union[str, int]]=None,
      columns_to_input_keys: Dict[str, Union[str, tuple]]=None,
      response_keys_to_columns: Dict[Union[str, tuple], str]=None,
      input_columns_types: Union[List, None]=None,
      output_columns_types: Union[List, None]=None,
      preferred_batch_size: int=1,
<<<<<<< HEAD
      copied_input_columns: List[int]=[],
=======
>>>>>>> 608e20dc
      rate_limit: Union[int, None]=None,
      infer_type: str='generations'
    ):
    assert infer_type in [
        "generations",
        "edits",
        "variations",
      ], "infer_type must be generations, edits or variations"
    if token is None:
      token = os.environ['OPENAI_API_KEY']
    super().__init__(
      name=name,
      url=f'https://api.openai.com/v1/images/{infer_type}',
      headers={
        'Content-Type': 'application/json',
        'Authorization': f'Bearer {token}',
      },
      default_args=default_args,
      batch_supported=False,
      is_single=is_single,
      rate_limit=rate_limit,
      columns_to_input_keys=columns_to_input_keys,
      response_keys_to_columns=response_keys_to_columns,
      input_columns_types=input_columns_types,
      output_columns_types=output_columns_types,
      preferred_batch_size=preferred_batch_size,
<<<<<<< HEAD
      copied_input_columns=copied_input_columns,
=======
>>>>>>> 608e20dc
    )


class OpenAIText(HTTPInferenceService):
  def __init__(
      self,
      name: str='openai_text',
      is_single: bool=False,
      token: str=None,
      default_args: Dict[str, Union[str, int]]=None,
      columns_to_input_keys: Dict[str, Union[str, tuple]]=None,
      response_keys_to_columns: Dict[Union[str, tuple], str]=None,
      input_columns_types: Union[List, None]=None,
      output_columns_types: Union[List, None]=None,
      preferred_batch_size: int=1,
<<<<<<< HEAD
      copied_input_columns: List[int]=[],
=======
>>>>>>> 608e20dc
      rate_limit: Union[int, None]=None,
      prompt_prefix: str='',
      prompt_suffix: str='',
    ):
    if token is None:
      token = os.environ['OPENAI_API_KEY']
    super().__init__(
      name=name,
      url='https://api.openai.com/v1/chat/completions',
      headers={
        'Content-Type': 'application/json',
        'Authorization': f'Bearer {token}',
      },
      default_args=default_args,
      batch_supported=False,
      is_single=is_single,
      rate_limit=rate_limit,
      columns_to_input_keys=columns_to_input_keys,
      response_keys_to_columns=response_keys_to_columns,
      input_columns_types=input_columns_types,
      output_columns_types=output_columns_types,
      preferred_batch_size=preferred_batch_size,
<<<<<<< HEAD
      copied_input_columns=copied_input_columns,
=======
>>>>>>> 608e20dc
    )
    self.prompt_prefix = prompt_prefix
    self.prompt_suffix = prompt_suffix


  def convert_input_to_request(self, input: Union[pd.Series, pd.DataFrame]) -> Dict:
    request = super().convert_input_to_request(input)
    if 'messages' in request and isinstance(request['messages'], list):
      for i in range(len(request['messages'])):
        if 'content' in request['messages'][i]:
          request['messages'][i]['content'] = self.prompt_prefix + request['messages'][i]['content'] + self.prompt_suffix
    return request<|MERGE_RESOLUTION|>--- conflicted
+++ resolved
@@ -19,10 +19,6 @@
       input_columns_types: Union[List, None]=None,
       output_columns_types: Union[List, None]=None,
       preferred_batch_size: int=1,
-<<<<<<< HEAD
-      copied_input_columns: List[int]=[],
-=======
->>>>>>> 608e20dc
       rate_limit: Union[int, None]=None,
       infer_type: str='transcriptions'):
     assert infer_type in [
@@ -47,10 +43,6 @@
       input_columns_types=input_columns_types,
       output_columns_types=output_columns_types,
       preferred_batch_size=preferred_batch_size,
-<<<<<<< HEAD
-      copied_input_columns=copied_input_columns,
-=======
->>>>>>> 608e20dc
     )
 
 
@@ -66,10 +58,6 @@
       input_columns_types: Union[List, None]=None,
       output_columns_types: Union[List, None]=None,
       preferred_batch_size: int=1,
-<<<<<<< HEAD
-      copied_input_columns: List[int]=[],
-=======
->>>>>>> 608e20dc
       rate_limit: Union[int, None]=None,
       infer_type: str='generations'
     ):
@@ -96,10 +84,6 @@
       input_columns_types=input_columns_types,
       output_columns_types=output_columns_types,
       preferred_batch_size=preferred_batch_size,
-<<<<<<< HEAD
-      copied_input_columns=copied_input_columns,
-=======
->>>>>>> 608e20dc
     )
 
 
@@ -115,10 +99,6 @@
       input_columns_types: Union[List, None]=None,
       output_columns_types: Union[List, None]=None,
       preferred_batch_size: int=1,
-<<<<<<< HEAD
-      copied_input_columns: List[int]=[],
-=======
->>>>>>> 608e20dc
       rate_limit: Union[int, None]=None,
       prompt_prefix: str='',
       prompt_suffix: str='',
@@ -141,10 +121,6 @@
       input_columns_types=input_columns_types,
       output_columns_types=output_columns_types,
       preferred_batch_size=preferred_batch_size,
-<<<<<<< HEAD
-      copied_input_columns=copied_input_columns,
-=======
->>>>>>> 608e20dc
     )
     self.prompt_prefix = prompt_prefix
     self.prompt_suffix = prompt_suffix
