--- conflicted
+++ resolved
@@ -30,10 +30,6 @@
       input_columns_types: Union[List, None]=None,
       output_columns_types: Union[List, None]=None,
       preferred_batch_size: int=1,
-<<<<<<< HEAD
-      copied_input_columns: List[int]=[],
-=======
->>>>>>> 608e20dc
       rate_limit: Union[int, None]=None,
       project_id: str=None,
       infer_type: str='images',
@@ -61,8 +57,4 @@
         input_columns_types=input_columns_types,
         output_columns_types=output_columns_types,
         preferred_batch_size=preferred_batch_size,
-<<<<<<< HEAD
-        copied_input_columns=copied_input_columns,
-=======
->>>>>>> 608e20dc
     )