--- conflicted
+++ resolved
@@ -4,13 +4,12 @@
 
 CACHE_PREFIX = '__cache'
 CONFIG_PREFIX = '__config'
-<<<<<<< HEAD
 
 NUM_PILOT_SAMPLES = 1000
-=======
+
 REP_PREFIX = '__rep'
 TOPK_PREFIX = '__topk'
->>>>>>> fa15b80a
+
 '''
 The schema of the blob metadata table is as follows:
   table_name: str
