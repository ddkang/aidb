import glob
import os
import pandas as pd

from aidb.config.config_types import InferenceBinding, AIDBListType
from aidb.engine import Engine
from aidb.inference.http_inference_service import HTTPInferenceService


def register_inference_services(engine: Engine, data_dir: str, port=8000, batch_supported=True):
  csv_fnames = glob.glob(f'{data_dir}/inference/*.csv')
  csv_fnames.sort()  # TODO: sort by number
  for csv_fname in csv_fnames:
    base_fname = os.path.basename(csv_fname)
    service_name = base_fname.split('.')[0]
    df = pd.read_csv(csv_fname)
    columns = df.columns
    input_cols = []
    output_cols = []
    columns_to_input_keys = []
    output_keys_to_columns = []
    for col in columns:
      if col.startswith("in__"):
        columns_to_input_keys.append(col[4:])
        input_cols.append(col[4:])
      elif col.startswith("out__"):
        output_keys_to_columns.append((col[5:], AIDBListType()))
        output_cols.append(col[5:])
      else:
        raise Exception("Invalid column name, column name should start with in__ or out__")

    service_url = f'http://127.0.0.1:{port}/{service_name}'
    if service_name.endswith('__join'):
      service_name = service_name.split('__')[0]

    service = HTTPInferenceService(
      service_name,
      False,
      url=service_url,
      headers={'Content-Type': 'application/json'},
      columns_to_input_keys=columns_to_input_keys,
      response_keys_to_columns=output_keys_to_columns,
      batch_supported=batch_supported,
<<<<<<< HEAD
      preferred_batch_size=100,
=======
      preferred_batch_size=128,
>>>>>>> 608e20dc
    )

    engine.register_inference_service(service)
    engine.bind_inference_service(
      service_name,
      InferenceBinding(
        tuple(input_cols),
        tuple(output_cols),
      )
    )<|MERGE_RESOLUTION|>--- conflicted
+++ resolved
@@ -41,11 +41,7 @@
       columns_to_input_keys=columns_to_input_keys,
       response_keys_to_columns=output_keys_to_columns,
       batch_supported=batch_supported,
-<<<<<<< HEAD
-      preferred_batch_size=100,
-=======
       preferred_batch_size=128,
->>>>>>> 608e20dc
     )
 
     engine.register_inference_service(service)
