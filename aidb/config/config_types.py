from dataclasses import dataclass
from enum import Enum
from functools import cached_property
<<<<<<< HEAD
from typing import Dict, List

=======
from typing import Dict, List, NamedTuple, Tuple

import networkx as nx
>>>>>>> 88807f3c
import sqlalchemy


# TODO: Unclear if there's a way to do this with sqlalchemy types
class ColumnType(Enum):
  Integer = 'int'
  Float = 'float'
  String = 'str'
  Boolean = 'bool'

  def parse(col_type):
    col_type = str(col_type).lower()
    if col_type in ['int', 'integer']:
      return ColumnType.Integer
    elif col_type in ['float', 'double']:
      return ColumnType.Float
    elif col_type in ['str', 'string', 'varchar', 'text']:
      return ColumnType.String
    elif col_type in ['bool', 'boolean']:
      return ColumnType.Boolean
    else:
      raise ValueError(f'Unknown column type {col_type}')


Column = sqlalchemy.schema.Column
<<<<<<< HEAD
=======
Graph = nx.DiGraph

class InferenceBinding(NamedTuple):
  index: int
  input_columns: List[str]
  output_columns: List[str]
>>>>>>> 88807f3c

# TODO: think about this architecture
@dataclass
class Table:
  _table: sqlalchemy.Table

  @cached_property
  def name(self) -> str:
    return self._table.name.lower()

  @cached_property
  def primary_key(self) -> List[str]:
    return self._table.primary_key.columns.keys()

  # Name -> Column
  @cached_property
  def columns(self) -> Dict[str, Column]:
    # Note: this is not actually a dict but I think this is fine
    return self._table.columns

  @cached_property
  def foreign_keys(self) -> Dict[str, str]:
    fkeys = {}
    for col in self._table.columns:
      for fk in col.foreign_keys:
        fkeys[col.name] = fk.target_fullname
    return fkeys<|MERGE_RESOLUTION|>--- conflicted
+++ resolved
@@ -1,14 +1,9 @@
 from dataclasses import dataclass
 from enum import Enum
 from functools import cached_property
-<<<<<<< HEAD
-from typing import Dict, List
-
-=======
 from typing import Dict, List, NamedTuple, Tuple
 
 import networkx as nx
->>>>>>> 88807f3c
 import sqlalchemy
 
 
@@ -34,15 +29,12 @@
 
 
 Column = sqlalchemy.schema.Column
-<<<<<<< HEAD
-=======
 Graph = nx.DiGraph
 
 class InferenceBinding(NamedTuple):
   index: int
   input_columns: List[str]
   output_columns: List[str]
->>>>>>> 88807f3c
 
 # TODO: think about this architecture
 @dataclass
