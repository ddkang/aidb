from collections import defaultdict
from dataclasses import dataclass, field
from functools import cached_property
from typing import Dict, List, Tuple

<<<<<<< HEAD
from aidb.config.config_types import Column, Table
from aidb.inference.inference_service import InferenceService
from aidb.utils.graph import Graph
=======
import networkx as nx
import sqlalchemy

from aidb.config.config_types import Column, Graph, InferenceBinding, Table
from aidb.inference.inference_service import InferenceService
from aidb.utils.constants import (BLOB_TABLE_NAMES_TABLE, CACHE_PREFIX,
                                  CONFIG_PREFIX)
from aidb.utils.logger import logger

>>>>>>> 88807f3c

@dataclass
class Config:
  '''
  Data class that holds all the information required for an AIDB instance.
  Although the data class is mutable, none of the fields should be mutated
  externally.

  The cached_properties must be deleted when Config is mutated.

  '''
  # Inference services. Required
  inference_services: Dict[str, InferenceService] = field(default_factory=dict)

  # Metadata
  db_uri: str = ''
  blob_tables: List[str] = field(default_factory=list)
  # table name -> blob key (possibly composite)
  blob_keys: Dict[str, List[str]] = field(default_factory=dict)

  # Schema
  tables: Dict[str, Table] = field(default_factory=dict)
  columns: Dict[str, Column] = field(default_factory=dict)

<<<<<<< HEAD
  # Inference engines
  engine_by_name: Dict[str, InferenceService] = field(default_factory=dict)
  # engine name -> (inputs, outputs)
  engine_bindings: Dict[str, Tuple[List[str], List[str]]] = field(default_factory=dict)
  column_by_engine: Dict[str, InferenceService] = field(default_factory=dict)

  @cached_property
  def relations(self) -> Dict[str, str]:
    relations = {}
    for col in self.columns:
      for fk in self.columns[col].foreign_keys:
        relations[col] = fk.target_fullname
    return relations

  # TODO: figure out the type
  @cached_property
  def table_graph(self) -> Dict[str, List[str]]:
    table_graph = {}
    for table_name in self.tables:
      parent_table_set = set()
      for fk_col, pk_other_table in self.tables[table_name].foreign_keys.items():
        parent_table = pk_other_table.split('.')[0]
        parent_table_set.add(parent_table)
      table_graph[table_name] = list(parent_table_set)
    return table_graph

    # raise NotImplementedError()

  @cached_property
  def engine_graph(self) -> Dict[str, str]:
    raise NotImplementedError()


  def _check_blob_table(self):
    if len(self.blob_tables) == 0:
      raise Exception(
        'No blob table defined'
      )

    for blob_table in self.blob_tables:
      if len(self.table_graph[blob_table]) != 0:
        raise Exception(
          f'{blob_table} shouldn\'t have parent table'
        )

      if blob_table not in self.tables:
        raise Exception(
          f'{blob_table} doesn\'t exist in database schema'
        )

      for primary_key in self.tables[blob_table].primary_key:
        if primary_key not in self.blob_keys[blob_table]:
          raise Exception(
            f'All primary keys of blob table must exist in blob keys'
          )

  def _check_foreign_key_refers_to_primary_key(self):
    for table_name in self.table_graph:
      foreign_key_columns = set()
      for fk_col, pk_other_table in self.tables[table_name].foreign_keys.items():
        foreign_key_columns.add(pk_other_table)
      for parent_table_name in self.table_graph[table_name]:
        for pk_col in self.tables[parent_table_name].primary_key:
          normalized_column_name = f'{parent_table_name}.{pk_col}'
          if normalized_column_name not in foreign_key_columns:
            raise Exception(
              f'{table_name} foreign key relation doesn\'t refer to all primary key columns in {parent_table_name}'
            )
=======
  # inference service name -> List[(inputs, outputs)]
  inference_bindings: Dict[str, List[InferenceBinding]] = field(default_factory=dict)


  @cached_property
  def inference_graph(self) -> Graph:
    '''
    The inference graph _nodes_ are columns. The _edges_ are inference services.
    '''
    graph = nx.DiGraph()
    for column_name in self.columns.keys():
      graph.add_node(column_name)

    for service_name, binding_list in self.inference_bindings.items():
      for binding in binding_list:
        for inp in binding.input_columns:
          for out in binding.output_columns:
            graph.add_edge(inp, out, service_name=service_name, binding=binding)
    return graph


  # TODO: figure out the type
  @cached_property
  def table_graph(self) -> Dict[str, str]:
    raise NotImplementedError()


  @cached_property
  def inference_topological_order(self) -> List[Tuple[InferenceService, InferenceBinding]]:
    '''
    Returns a topological ordering of the inference services.  Note that this is
    not necessarily the same as the order in which AIDB runs the inference
    services depending on the query.
    '''
    graph = self.inference_graph
    column_order = nx.topological_sort(graph)
    binding_order = []
    seen_binding_idxes = set()
    for node in column_order:
      edges = graph.in_edges(node)
      for edge in edges:
        properties = graph.get_edge_data(*edge)
        service_name = properties['service_name']
        service = self.inference_services[service_name]
        binding: InferenceBinding = properties['binding']
        if binding.index in seen_binding_idxes:
          continue
        binding_order.append((service, properties['binding']))
        seen_binding_idxes.add(binding.index)

    return binding_order


  @cached_property
  def column_by_service(self) -> Dict[str, Tuple[InferenceBinding, InferenceService]]:
    raise NotImplementedError()


  @cached_property
  def relations_by_table(self) -> Dict[str, List[str]]:
    raise NotImplementedError()
>>>>>>> 88807f3c


  # TODO: actually check validity
  def check_validity(self):
<<<<<<< HEAD

    self._check_blob_table()
    self._check_foreign_key_refers_to_primary_key()

    g = Graph(self.table_graph)
    if g.isCyclic():
      raise Exception('Invalid Table Schema: Table relations can not have cycle')

=======
    return True


  def clear_cached_properties(self):
    # TODO: is there some way to automatically find the cached properties?
    # Need the keys because the cached properties are only created when they are accessed.
    keys = [
      'inference_graph',
      'table_graph',
      'inference_topological_order',
      'column_by_service',
    ]
    for key in keys:
      if key in self.__dict__:
        del self.__dict__[key]


  # Mutators. The cached properties must be cleared after these are called.
  def load_from_sqlalchemy(self, conn: sqlalchemy.engine.base.Connection):
    '''
    Loads the tables, columns, and relations from a sqlalchemy connection.
    '''
    self.clear_cached_properties()

    metadata = sqlalchemy.MetaData()
    # TODO: should base go into config?
    Base = sqlalchemy.ext.automap.automap_base()
    Base.prepare(conn, reflect=True)

    aidb_tables: Dict[str, Table] = {}
    aidb_cols = {}
    aidb_relations = {}

    for table_name in Base.classes.keys():
      if table_name.startswith(CONFIG_PREFIX):
        continue
      if table_name.startswith(CACHE_PREFIX):
        continue

      sqlalchemy_table = sqlalchemy.Table(table_name, metadata, autoload=True, autoload_with=conn)
      table_cols = {}
      for column in sqlalchemy_table.columns:
        aidb_cols[str(column)] = column
        table_cols[str(column)] = column
        for fk in column.foreign_keys:
          aidb_relations[str(fk.column)] = str(column)
          aidb_relations[str(column)] = str(fk.column)

      aidb_tables[table_name] = Table(
        sqlalchemy.Table(table_name, metadata, autoload=True, autoload_with=conn),
      )

    blob_metadata_table = sqlalchemy.Table(BLOB_TABLE_NAMES_TABLE, metadata, autoload=True, autoload_with=conn)
    try:
      blob_keys_flat = conn.execute(blob_metadata_table.select()).fetchall()
      blob_tables = list(set([row['table_name'] for row in blob_keys_flat]))
      blob_tables.sort()
      blob_keys = defaultdict(list)
      for row in blob_keys_flat:
        full_name = f'{row["table_name"]}.{row["blob_key"]}'
        blob_keys[row['table_name']].append(full_name)
      for table in blob_keys:
        blob_keys[table].sort()
    except:
      raise ValueError(f'Could not find blob metadata table {BLOB_TABLE_NAMES_TABLE} or table is malformed')

    # TODO: load metadata columns
    # TODO: check the engines
    # TODO: check that the cache tables are valid

    self.tables = aidb_tables
    self.columns = aidb_cols
    self.relations = aidb_relations
    self.blob_tables = blob_tables
    self.blob_keys = blob_keys


  def add_inference_service(self, service_name: str, service: InferenceService):
    self.clear_cached_properties()
    logger.info(f'Adding inference service {service_name}')
    self.inference_services[service_name] = service


  def bind_inference_service(self, service_name: str, binding: InferenceBinding):
    '''
    Both the inputs and outputs are lists of column names. The ordering is critical.

    The cached properties are cleared, so the toplogical sort and columns by service are updated.
    '''
    self.clear_cached_properties()
    if service_name not in self.inference_bindings:
      self.inference_bindings[service_name] = []
    self.inference_bindings[service_name].append(binding)
>>>>>>> 88807f3c
<|MERGE_RESOLUTION|>--- conflicted
+++ resolved
@@ -3,11 +3,6 @@
 from functools import cached_property
 from typing import Dict, List, Tuple
 
-<<<<<<< HEAD
-from aidb.config.config_types import Column, Table
-from aidb.inference.inference_service import InferenceService
-from aidb.utils.graph import Graph
-=======
 import networkx as nx
 import sqlalchemy
 
@@ -17,7 +12,6 @@
                                   CONFIG_PREFIX)
 from aidb.utils.logger import logger
 
->>>>>>> 88807f3c
 
 @dataclass
 class Config:
@@ -41,13 +35,27 @@
   # Schema
   tables: Dict[str, Table] = field(default_factory=dict)
   columns: Dict[str, Column] = field(default_factory=dict)
-
-<<<<<<< HEAD
-  # Inference engines
-  engine_by_name: Dict[str, InferenceService] = field(default_factory=dict)
-  # engine name -> (inputs, outputs)
-  engine_bindings: Dict[str, Tuple[List[str], List[str]]] = field(default_factory=dict)
-  column_by_engine: Dict[str, InferenceService] = field(default_factory=dict)
+  relations: Dict[str, str] = field(default_factory=dict) # left -> right
+
+  # inference service name -> List[(inputs, outputs)]
+  inference_bindings: Dict[str, List[InferenceBinding]] = field(default_factory=dict)
+
+
+  @cached_property
+  def inference_graph(self) -> Graph:
+    '''
+    The inference graph _nodes_ are columns. The _edges_ are inference services.
+    '''
+    graph = nx.DiGraph()
+    for column_name in self.columns.keys():
+      graph.add_node(column_name)
+
+    for service_name, binding_list in self.inference_bindings.items():
+      for binding in binding_list:
+        for inp in binding.input_columns:
+          for out in binding.output_columns:
+            graph.add_edge(inp, out, service_name=service_name, binding=binding)
+    return graph
 
   @cached_property
   def relations(self) -> Dict[str, str]:
@@ -68,76 +76,6 @@
         parent_table_set.add(parent_table)
       table_graph[table_name] = list(parent_table_set)
     return table_graph
-
-    # raise NotImplementedError()
-
-  @cached_property
-  def engine_graph(self) -> Dict[str, str]:
-    raise NotImplementedError()
-
-
-  def _check_blob_table(self):
-    if len(self.blob_tables) == 0:
-      raise Exception(
-        'No blob table defined'
-      )
-
-    for blob_table in self.blob_tables:
-      if len(self.table_graph[blob_table]) != 0:
-        raise Exception(
-          f'{blob_table} shouldn\'t have parent table'
-        )
-
-      if blob_table not in self.tables:
-        raise Exception(
-          f'{blob_table} doesn\'t exist in database schema'
-        )
-
-      for primary_key in self.tables[blob_table].primary_key:
-        if primary_key not in self.blob_keys[blob_table]:
-          raise Exception(
-            f'All primary keys of blob table must exist in blob keys'
-          )
-
-  def _check_foreign_key_refers_to_primary_key(self):
-    for table_name in self.table_graph:
-      foreign_key_columns = set()
-      for fk_col, pk_other_table in self.tables[table_name].foreign_keys.items():
-        foreign_key_columns.add(pk_other_table)
-      for parent_table_name in self.table_graph[table_name]:
-        for pk_col in self.tables[parent_table_name].primary_key:
-          normalized_column_name = f'{parent_table_name}.{pk_col}'
-          if normalized_column_name not in foreign_key_columns:
-            raise Exception(
-              f'{table_name} foreign key relation doesn\'t refer to all primary key columns in {parent_table_name}'
-            )
-=======
-  # inference service name -> List[(inputs, outputs)]
-  inference_bindings: Dict[str, List[InferenceBinding]] = field(default_factory=dict)
-
-
-  @cached_property
-  def inference_graph(self) -> Graph:
-    '''
-    The inference graph _nodes_ are columns. The _edges_ are inference services.
-    '''
-    graph = nx.DiGraph()
-    for column_name in self.columns.keys():
-      graph.add_node(column_name)
-
-    for service_name, binding_list in self.inference_bindings.items():
-      for binding in binding_list:
-        for inp in binding.input_columns:
-          for out in binding.output_columns:
-            graph.add_edge(inp, out, service_name=service_name, binding=binding)
-    return graph
-
-
-  # TODO: figure out the type
-  @cached_property
-  def table_graph(self) -> Dict[str, str]:
-    raise NotImplementedError()
-
 
   @cached_property
   def inference_topological_order(self) -> List[Tuple[InferenceService, InferenceBinding]]:
@@ -164,21 +102,53 @@
 
     return binding_order
 
-
   @cached_property
   def column_by_service(self) -> Dict[str, Tuple[InferenceBinding, InferenceService]]:
     raise NotImplementedError()
 
-
   @cached_property
   def relations_by_table(self) -> Dict[str, List[str]]:
     raise NotImplementedError()
->>>>>>> 88807f3c
+
+  def _check_blob_table(self):
+    if len(self.blob_tables) == 0:
+      raise Exception(
+        'No blob table defined'
+      )
+
+    for blob_table in self.blob_tables:
+      if len(self.table_graph[blob_table]) != 0:
+        raise Exception(
+          f'{blob_table} shouldn\'t have parent table'
+        )
+
+      if blob_table not in self.tables:
+        raise Exception(
+          f'{blob_table} doesn\'t exist in database schema'
+        )
+
+      for primary_key in self.tables[blob_table].primary_key:
+        if primary_key not in self.blob_keys[blob_table]:
+          raise Exception(
+            f'All primary keys of blob table must exist in blob keys'
+          )
+
+  def _check_foreign_key_refers_to_primary_key(self):
+    for table_name in self.table_graph:
+      foreign_key_columns = set()
+      for fk_col, pk_other_table in self.tables[table_name].foreign_keys.items():
+        foreign_key_columns.add(pk_other_table)
+      for parent_table_name in self.table_graph[table_name]:
+        for pk_col in self.tables[parent_table_name].primary_key:
+          normalized_column_name = f'{parent_table_name}.{pk_col}'
+          if normalized_column_name not in foreign_key_columns:
+            raise Exception(
+              f'{table_name} foreign key relation doesn\'t refer to all primary key columns in {parent_table_name}'
+            )
 
 
   # TODO: actually check validity
   def check_validity(self):
-<<<<<<< HEAD
 
     self._check_blob_table()
     self._check_foreign_key_refers_to_primary_key()
@@ -186,10 +156,6 @@
     g = Graph(self.table_graph)
     if g.isCyclic():
       raise Exception('Invalid Table Schema: Table relations can not have cycle')
-
-=======
-    return True
-
 
   def clear_cached_properties(self):
     # TODO: is there some way to automatically find the cached properties?
@@ -280,5 +246,4 @@
     self.clear_cached_properties()
     if service_name not in self.inference_bindings:
       self.inference_bindings[service_name] = []
-    self.inference_bindings[service_name].append(binding)
->>>>>>> 88807f3c
+    self.inference_bindings[service_name].append(binding)