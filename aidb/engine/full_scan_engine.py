import pandas as pd
from sqlalchemy.sql import text
from typing import List

from aidb.engine.base_engine import BaseEngine
from aidb.query.query import Query

RETRIEVAL_BATCH_SIZE = 100000


class FullScanEngine(BaseEngine):
  async def execute_full_scan(self, query: Query, **kwargs):
    '''
    Executes a query by doing a full scan and returns the results.
    '''
    # The query is irrelevant since we do a full scan anyway
    is_udf_query = query.is_udf_query
    if is_udf_query:
      query.check_udf_query_validity()
      dataframe_sql, query = query.udf_query

    bound_service_list = query.inference_engines_required_for_query
    inference_services_executed = set()
    for bound_service in bound_service_list:
      inp_query_str = self.get_input_query_for_inference_service_filter_service(bound_service,
                                                                                query,
                                                                                inference_services_executed)

      async with self._sql_engine.begin() as conn:
        inp_df = await conn.run_sync(lambda conn: pd.read_sql_query(text(inp_query_str), conn))

      # The bound inference service is responsible for populating the database
      await bound_service.infer(inp_df)

      inference_services_executed.add(bound_service.service.name)

    async with self._sql_engine.begin() as conn:
      if is_udf_query:
        offset = 0
        res = []
        # selectively load data from database to avoid large memory usage
        while True:
          query = query.add_limit_keyword(RETRIEVAL_BATCH_SIZE)
          query = query.add_offset_keyword(offset)
          res_df = await conn.run_sync(lambda conn: pd.read_sql_query(text(query.sql_query_text), conn))
          row_length = len(res_df)
          res_satisfy_udf = self.execute_user_defined_function(res_df, dataframe_sql, query)
          res.extend([tuple(row) for row in res_satisfy_udf.itertuples(index=False)])
<<<<<<< HEAD

=======
>>>>>>> 07ccd157
          if row_length != RETRIEVAL_BATCH_SIZE:
            return res
          offset += RETRIEVAL_BATCH_SIZE

      else:
        res = await conn.execute(text(query.sql_query_text))
        return res.fetchall()<|MERGE_RESOLUTION|>--- conflicted
+++ resolved
@@ -5,7 +5,7 @@
 from aidb.engine.base_engine import BaseEngine
 from aidb.query.query import Query
 
-RETRIEVAL_BATCH_SIZE = 100000
+RETRIEVAL_BATCH_SIZE = 10000
 
 
 class FullScanEngine(BaseEngine):
@@ -46,10 +46,7 @@
           row_length = len(res_df)
           res_satisfy_udf = self.execute_user_defined_function(res_df, dataframe_sql, query)
           res.extend([tuple(row) for row in res_satisfy_udf.itertuples(index=False)])
-<<<<<<< HEAD
 
-=======
->>>>>>> 07ccd157
           if row_length != RETRIEVAL_BATCH_SIZE:
             return res
           offset += RETRIEVAL_BATCH_SIZE
