import numpy as np
import pandas as pd
import sqlalchemy
from sqlalchemy.sql import text
from typing import Dict, List, Optional

from aidb.config.config_types import Table
from aidb.engine.full_scan_engine import FullScanEngine
from aidb.query.query import Query
from aidb.utils.constants import table_name_for_rep_and_topk_and_blob_mapping, VECTOR_ID_COLUMN
from aidb.vector_database.tasti import Tasti


class TastiEngine(FullScanEngine):
  def __init__(
      self,
      connection_uri: str,
      infer_config: bool = True,
      debug: bool = False,
      tasti_index: Optional[Tasti] = None,
      user_specified_vector_ids: Optional[pd.DataFrame] = None
  ):
    super().__init__(connection_uri, infer_config, debug)

    self.rep_table_name = None
    # TODO: modify to same rep table with different topk table
    self.topk_table_name = None
    # table for mapping blob keys to blob ids
    self.blob_mapping_table_name = None
    self.tasti_index = tasti_index
    self.user_specified_vector_ids = user_specified_vector_ids


  async def get_proxy_scores_for_all_blobs(self, query: Query, **kwargs):
    '''
    1. create rep table and topk table if not exist, store the results from vector database
    2. infer all bound services for all cluster representatives blobs
    3. generate proxy score per predicate for all blobs based on topk rep ids and dists
    '''
    bound_service_list = query.inference_engines_required_for_query
    blob_tables = query.blob_tables_required_for_query

    self.rep_table_name, self.topk_table_name, self.blob_mapping_table_name = \
        table_name_for_rep_and_topk_and_blob_mapping(blob_tables)

    if self.rep_table_name not in self._config.tables or self.topk_table_name not in self._config.tables:
      await self.initialize_tasti()

    for bound_service in bound_service_list:
      inp_query_str = self.get_input_query_for_inference_service_filtered_index(bound_service, self.rep_table_name)
      async with self._sql_engine.begin() as conn:
        inp_df = await conn.run_sync(lambda conn: pd.read_sql_query(text(inp_query_str), conn))
      inp_df.set_index(VECTOR_ID_COLUMN, inplace=True, drop=True)
      await bound_service.infer(inp_df)

    score_query_str, score_connected = self.get_score_query_str(query, self.rep_table_name)
    async with self._sql_engine.begin() as conn:
      score_df = await conn.run_sync(lambda conn: pd.read_sql_query(text(score_query_str), conn))
    score_df.set_index(VECTOR_ID_COLUMN, inplace=True, drop=True)

    # One index may appear multi times, like there are two objects in one blob, we get average value for this blob
    # FIXME: fix it if there is a better design
    score_df = score_df.groupby(level=0).mean()
    score_for_all_df = await self.propagate_score_for_all_vector_ids(score_df)

    # FIXME: decide what to return for different usage: Limit engine, Aggregation, Full scan optimize.
    return score_for_all_df, score_connected


  def _get_filter_predicate_score_map(self, query: Query) -> (Dict[str, str], List[List[str]]):
    '''
    Convert WHERE filtering predicate into 0/1 score, record the relation between different filtering predicate
    '''
    filering_predicate_score_map = dict()
    and_connected = []
    score_count = 0
    for fp in query.filtering_predicates:
      or_connected = []
      for p in fp:
        predicate_str = p.sql()
        if predicate_str not in filering_predicate_score_map:
          filering_predicate_score_map[predicate_str] = f'score_{score_count}'
          score_count += 1
        or_connected.append(filering_predicate_score_map[predicate_str])
      and_connected.append(or_connected)

    return filering_predicate_score_map, and_connected


  def get_score_query_str(self, query: Query, rep_table_name: str) -> (str, List[List[str]]):
    '''
    Convert filtering condition into select clause, so we can use select result to compute proxy score for all blobs
    '''
    filering_predicate_score_map, score_connected = self._get_filter_predicate_score_map(query)
    score_list = []
    for fp in filering_predicate_score_map:
      score_list.append(f'(CASE WHEN {fp} THEN 1 ELSE 0 END) AS {filering_predicate_score_map[fp]}')
    score_list.append(f'{rep_table_name}.{VECTOR_ID_COLUMN}')
    select_str = ', '.join(score_list)
    cols = list(filering_predicate_score_map.keys())
    tables = self._get_tables(cols)
    # some representative blobs may not have outputs from service, so left join is better
    join_str = self._get_left_join_str(rep_table_name, tables)
    score_query_str = f'''
                      SELECT {select_str}
                      {join_str};
                      '''
    return score_query_str, score_connected


  async def propagate_score_for_all_vector_ids(self, score_df: pd.DataFrame, return_binary_score = False) -> pd.DataFrame:
    topk_query_str = f'SELECT * FROM {self.topk_table_name}'
    async with self._sql_engine.begin() as conn:
      topk_df = await conn.run_sync(lambda conn: pd.read_sql_query(text(topk_query_str), conn))
    topk_df.set_index(VECTOR_ID_COLUMN, inplace=True, drop=True)

    topk = len(topk_df.columns) // 2
    topk_indices = np.arange(topk)
    score_df_cols = score_df.columns
    all_dists = np.zeros((len(topk_df), topk))
    all_scores = np.zeros((len(topk_df), len(score_df_cols), topk))

    for idx, (index, row) in enumerate(topk_df.iterrows()):
      reps = [int(row[f'topk_reps_{i}']) for i in topk_indices]
      dists = [row[f'topk_dists_{i}'] for i in topk_indices]

      if index in score_df.index:
        reps = [index] * topk
        dists = [1] * topk

      all_dists[idx, :] = dists
      for col_idx, col_name in enumerate(score_df_cols):
        all_scores[idx, col_idx, :] = score_df[col_name].loc[reps].values

    # to avoid division by zero error
    all_dists += 1e-8

    if return_binary_score:
      weights = 1.0 / all_dists
      weights = weights[:, np.newaxis, :]
      votes_1 = np.sum(all_scores * weights, axis=2)
      votes_0 = np.sum((1 - all_scores) * weights, axis=2)
      # majority vote
      y_pred = (votes_1 > votes_0).astype(int)
    else:
      weights = np.sum(all_dists, axis=1).reshape(-1, 1) - all_dists
      weights = weights / weights.sum(axis=1).reshape(-1, 1)
      weights = weights[:, np.newaxis, :]
      y_pred = np.sum(all_scores * weights, axis=2)

    return pd.DataFrame(y_pred, columns=score_df_cols, index=topk_df.index)


  def _create_tasti_table(self, topk:int,  conn: sqlalchemy.engine.base.Connection):
    '''
    create new rep_table and topk_table to store the results from vector database.
    rep_table is used to store cluster representatives ids and blob keys,
    topk_table is used to store topk rep_ids and dists for all blobs.
    '''
    metadata = sqlalchemy.MetaData()
    metadata.reflect(conn)
    blob_mapping_table = sqlalchemy.schema.Table(self.blob_mapping_table_name, metadata,
                                                 autoload=True, autoload_with=conn)

    # FIXME: there is a sqlalchemy SAWarning, This warning may become an exception in a future release
    rep_table = sqlalchemy.schema.Table(self.rep_table_name, metadata,
                                        *[column._copy() for column in blob_mapping_table.columns],
                                        *[constraint._copy() for constraint in blob_mapping_table.constraints]
                                        )

    columns = []
    columns.append(sqlalchemy.Column(VECTOR_ID_COLUMN, sqlalchemy.Integer, primary_key=True, autoincrement=False))
    for i in range(topk):
      columns.append(sqlalchemy.Column(f'topk_reps_{str(i)}', sqlalchemy.Integer))
      columns.append(sqlalchemy.Column(f'topk_dists_{str(i)}', sqlalchemy.Float))
    topk_table = sqlalchemy.schema.Table(self.topk_table_name, metadata, *columns)
    metadata.create_all(conn)

    self._config.tables[self.rep_table_name] = Table(rep_table)
    self._config.tables[self.topk_table_name] = Table(topk_table)


  def _format_topk_for_all(self, topk_for_all: pd.DataFrame) -> pd.DataFrame:
    """
    Formats the top K for all data.
    :param topk_for_all: Top K for all data.
    """
    topk = max(topk_for_all['topk_reps'].str.len())
    new_topk_for_all = {
      f'topk_reps_{i}': topk_for_all['topk_reps'].str[i]
      for i in range(topk)
    }
    new_topk_for_all.update({
      f'topk_dists_{i}': topk_for_all['topk_dists'].str[i]
      for i in range(topk)
    })
    new_topk_for_all.update({
      VECTOR_ID_COLUMN: [vector_id for vector_id in topk_for_all.index]
    })
    return pd.DataFrame(new_topk_for_all, index=topk_for_all.index)


  async def initialize_tasti(self):
    """
    This function initializes the Tasti index and manages the insertion of data into
    representative and topk tables.
    It performs the following main steps:
    1. Initializes a Tasti index and retrieves representative blob ids and topk reps and dists.
    2. Creates Tasti tables and retrieves culster representative blob key columns.
    3. Inserts data into the representative table and topk table
    """
    if self.tasti_index is None:
      raise Exception('TASTI hasn\'t been initialized, please provide tasti_index')

    if self.user_specified_vector_ids is not None:
      vector_ids = self.user_specified_vector_ids
    else:
      vector_id_select_query_str = f'''
                                    SELECT {self.blob_mapping_table_name}.{VECTOR_ID_COLUMN}
                                    FROM {self.blob_mapping_table_name};
                                    '''

      async with self._sql_engine.begin() as conn:
        vector_ids = await conn.run_sync(lambda conn: pd.read_sql_query(text(vector_id_select_query_str), conn))
    self.tasti_index.set_vector_ids(vector_ids)

    rep_ids = self.tasti_index.get_representative_vector_ids()
    topk_for_all = self.tasti_index.get_topk_representatives_for_all()
    new_topk_for_all = self._format_topk_for_all(topk_for_all)
    topk = max(topk_for_all['topk_reps'].str.len())

    rep_blob_query_str = f'''
                          SELECT *
                          FROM {self.blob_mapping_table_name}
                          WHERE {self.blob_mapping_table_name}.{VECTOR_ID_COLUMN} IN {format(tuple(rep_ids.index))};
                          '''

    async with self._sql_engine.begin() as conn:
      await conn.run_sync(lambda conn: self._create_tasti_table(topk, conn))
      rep_blob_df = await conn.run_sync(lambda conn: pd.read_sql_query(text(rep_blob_query_str), conn))
<<<<<<< HEAD

=======
      # FIXME: same as db_setup.py line 147, in case of mysql,
      #  this function doesn't wait, hence throwing integrity error
>>>>>>> 02f7e1ba
      await conn.run_sync(lambda conn: rep_blob_df.to_sql(self.rep_table_name, conn, if_exists='append', index=False))
      await conn.run_sync(lambda conn: new_topk_for_all.to_sql(self.topk_table_name, conn,
                                                               if_exists='append', index=False))

  # TODO: update topk table and representative table, query for new embeddings.<|MERGE_RESOLUTION|>--- conflicted
+++ resolved
@@ -93,6 +93,7 @@
     '''
     filering_predicate_score_map, score_connected = self._get_filter_predicate_score_map(query)
     score_list = []
+
     for fp in filering_predicate_score_map:
       score_list.append(f'(CASE WHEN {fp} THEN 1 ELSE 0 END) AS {filering_predicate_score_map[fp]}')
     score_list.append(f'{rep_table_name}.{VECTOR_ID_COLUMN}')
@@ -238,12 +239,7 @@
     async with self._sql_engine.begin() as conn:
       await conn.run_sync(lambda conn: self._create_tasti_table(topk, conn))
       rep_blob_df = await conn.run_sync(lambda conn: pd.read_sql_query(text(rep_blob_query_str), conn))
-<<<<<<< HEAD
-
-=======
-      # FIXME: same as db_setup.py line 147, in case of mysql,
-      #  this function doesn't wait, hence throwing integrity error
->>>>>>> 02f7e1ba
+
       await conn.run_sync(lambda conn: rep_blob_df.to_sql(self.rep_table_name, conn, if_exists='append', index=False))
       await conn.run_sync(lambda conn: new_topk_for_all.to_sql(self.topk_table_name, conn,
                                                                if_exists='append', index=False))
