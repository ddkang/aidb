import math
import numpy as np
import pandas as pd
from sqlalchemy.sql import text
from typing import List

from aidb.engine.tasti_engine import TastiEngine
from aidb.query.query import Query
from aidb.utils.constants import MASS_COL_NAME, PROXY_SCORE_COL_NAME, SEED_PARAMETER, VECTOR_ID_COLUMN, WEIGHT_COL_NAME
from aidb.utils.logger import logger

BUDGET = 10000


class ApproxSelectEngine(TastiEngine):
  # TODO: design a better algorithm, this function is same as the function in Limit Engine
  def score_fn(self, score_for_all_df: pd.DataFrame, score_connected: List[List[str]]) -> pd.Series:
    '''
    convert query result to score, return a Dataframe contains score column, the index is blob index
    if A and B, then the score is min(score A, score B)
    if A or B, then the score is max(score A, score B)
    '''
    proxy_score_all_blobs = np.zeros(len(score_for_all_df))
    for idx, (index, row) in enumerate(score_for_all_df.iterrows()):
      min_score = 1
      for or_connected in score_connected:
        max_score = 0
        for score_name in or_connected:
          max_score = max(max_score, row[score_name])
        min_score = min(min_score, max_score)
      proxy_score_all_blobs[idx] = min_score
    return pd.Series(proxy_score_all_blobs, index=score_for_all_df.index)


  async def get_inference_results(self, query:Query, sampled_index: List[int], conn):
    # TODO: rewrite query, use full scan to execute query
    bound_service_list = query.inference_engines_required_for_query
    for bound_service in bound_service_list:
      inp_query_str = self.get_input_query_for_inference_service_filtered_index(bound_service,
                                                                                self.blob_mapping_table_name,
                                                                                sampled_index)
      inp_df = await conn.run_sync(lambda conn: pd.read_sql_query(text(inp_query_str), conn))
      inp_df.set_index(VECTOR_ID_COLUMN, inplace=True, drop=True)
      await bound_service.infer(inp_df)


    query_no_aqp = query.base_sql_no_aqp
    query_after_normalize = query_no_aqp.query_after_normalizing
    query_after_adding_vector_id_column = query_after_normalize.add_select(
        f'{self.blob_mapping_table_name}.{VECTOR_ID_COLUMN}'
    )

    blob_keys = [col.name for col in self._config.tables[self.blob_mapping_table_name].columns]
    added_cols = set()
    join_conditions = []
    tables_in_query = query_no_aqp.tables_in_query
    for table_name in tables_in_query:
      for col in self._config.tables[table_name].columns:
        col_name = col.name
        if col_name in blob_keys and col_name not in added_cols:
          join_conditions.append(f'{self.blob_mapping_table_name}.{col_name} = {table_name}.{col_name}')
          added_cols.add(col_name)
    join_conditions_str = ' AND '.join(join_conditions)

    query_after_adding_join = query_after_adding_vector_id_column.add_join(
        f'JOIN {self.blob_mapping_table_name} ON {join_conditions_str}'
    )

    table_columns = [f'{self.blob_mapping_table_name}.{VECTOR_ID_COLUMN}']
    sampled_df = pd.DataFrame({VECTOR_ID_COLUMN: sampled_index})

    query_no_where = query_after_adding_join.base_sql_no_where
    all_query_add_filter_key, _ = self.add_filter_key_into_query(
        table_columns,
        sampled_df,
        query_no_where
    )

    async with self._sql_engine.begin() as conn:
      all_df = await conn.run_sync(lambda conn: pd.read_sql_query(text(all_query_add_filter_key.sql_str), conn))
<<<<<<< HEAD
      raise Exception('test')
=======
>>>>>>> 02f7e1ba
      # drop duplicated columns, this will happen when 'select *'
      all_df = all_df.loc[:, ~all_df.columns.duplicated()]
      all_df.set_index(VECTOR_ID_COLUMN, inplace=True, drop=True)

      sample_query_add_filter_key, _ = self.add_filter_key_into_query(
          table_columns,
          sampled_df,
          query_after_adding_join
      )
<<<<<<< HEAD

      res_df = await conn.run_sync(lambda conn: pd.read_sql_query(text(sample_query_add_filter_key.sql_str), conn))

=======

      res_df = await conn.run_sync(lambda conn: pd.read_sql_query(text(sample_query_add_filter_key.sql_str), conn))
>>>>>>> 02f7e1ba
      # We need to add '__vector_id' in SELECT clause. When 'SELECT *', there will be two '__vector_id' columns.
      # So we need to drop duplicated columns
      res_df = res_df.loc[:, ~res_df.columns.duplicated()]
      res_df.set_index(VECTOR_ID_COLUMN, inplace=True, drop=True)

    return res_df, all_df


  def get_sampled_proxy_blob(self, proxy_score_for_all_blobs, defensive_mixing: int = 0.1):
    weights = proxy_score_for_all_blobs.values ** 0.5
    normalized_weights = (1 - defensive_mixing) * (weights / sum(weights)) + defensive_mixing / len(weights)
    mass = 1 / len(weights) / normalized_weights

    dataset = pd.DataFrame({
        PROXY_SCORE_COL_NAME: proxy_score_for_all_blobs.values,
        WEIGHT_COL_NAME: normalized_weights,
        MASS_COL_NAME: mass},
        index=proxy_score_for_all_blobs.index
    )

    return dataset


  def tau_estimate(self, recall_target, satisfied_sampled_results):
    estimated_tau = 0.0
    recall_score = 0

    for index, blob in satisfied_sampled_results.iterrows():
      recall_score += blob[MASS_COL_NAME]
      if recall_score >= recall_target:
        estimated_tau = blob[PROXY_SCORE_COL_NAME]
        break
    return estimated_tau


  def _get_confidence_bounds(self, mu, sigma, s, delta):
    if s == 0:
      return 0.0, 0.0
    val = (sigma / math.sqrt(s)) * math.sqrt(2 * math.log(1 / delta))
    return mu - val, mu + val


  def tau_modified(self, satisfied_sampled_results, recall_target, confidence, total_length):
    z = satisfied_sampled_results[MASS_COL_NAME]
    estimated_tau = self.tau_estimate(
      recall_target * sum(z),
      satisfied_sampled_results
    )
    positive_length = len(satisfied_sampled_results[satisfied_sampled_results[PROXY_SCORE_COL_NAME] >= estimated_tau])

    estimated_z1 = list(z[:positive_length]) + [0] * (total_length - len(z[:positive_length]))
    estimated_z2 = list(z[positive_length:]) + [0] * (total_length - len(z[positive_length:]))
    z1_mean, z1_std = np.mean(estimated_z1), np.std(estimated_z1)
    z2_mean, z2_std = np.mean(estimated_z2), np.std(estimated_z2)

    delta = 1.0 - confidence

    _, ub = self._get_confidence_bounds(z1_mean, z1_std, len(estimated_z1), delta / 2)
    lb, _ = self._get_confidence_bounds(z2_mean, z2_std, len(estimated_z2), delta / 2)

    # inflate recall to correct the sampling errors
    if (ub+lb) == 0.0:
      modified_recall_target = 1.0
    else:
      modified_recall_target = ub / (ub + lb)

    modified_tau = self.tau_estimate(
      modified_recall_target * sum(z),
      satisfied_sampled_results
    )

    logger.info(f'modified_tau: {modified_tau}')
    return modified_tau


  async def execute_approx_select_query(self, query: Query, **kwargs):
    if not query.is_valid_approx_select_query:
      raise Exception('Approx select query should contain Confidence and should not contain Budget.')

    # generate proxy score for each blob
    score_for_all_df, score_connected = await self.get_proxy_scores_for_all_blobs(query)

    proxy_score_for_all_blobs = self.score_fn(score_for_all_df, score_connected)

    dataset = self.get_sampled_proxy_blob(proxy_score_for_all_blobs)

    if SEED_PARAMETER in kwargs:
      seed = kwargs[SEED_PARAMETER]
    else:
      seed = None
    sampled_df = dataset.sample(BUDGET, replace=True, weights=WEIGHT_COL_NAME, random_state=seed)

    async with self._sql_engine.begin() as conn:
      satisfied_sampled_results, all_sampled_results = await self.get_inference_results(
          query,
          list(sampled_df.index),
          conn
      )

      satisfied_sampled_results = satisfied_sampled_results.join(sampled_df, how='inner')
      sorted_satisfied_sampled_results = satisfied_sampled_results.sort_values(by=PROXY_SCORE_COL_NAME, ascending=False)

      no_result_length = BUDGET - len(sampled_df.loc[list(set(all_sampled_results.index))])

      all_sampled_results = all_sampled_results.join(sampled_df, how='inner')

      total_length = no_result_length + len(all_sampled_results)

      recall_target = query.recall_target
      confidence = query.confidence / 100
      tau_modified = self.tau_modified(
          sorted_satisfied_sampled_results,
          recall_target,
          confidence,
          total_length
      )

      pilot_sample_index = sorted_satisfied_sampled_results.index
      additional_sample_index = dataset[dataset[PROXY_SCORE_COL_NAME] >= tau_modified].index

      all_selected_blob = list(set(pilot_sample_index).union(set(additional_sample_index)))

      logger.info(f'num_samples: {len(all_selected_blob)}')

      all_satisfied_sampled_results, _ = await self.get_inference_results(
          query,
          all_selected_blob,
          conn
      )

    return all_satisfied_sampled_results<|MERGE_RESOLUTION|>--- conflicted
+++ resolved
@@ -78,10 +78,6 @@
 
     async with self._sql_engine.begin() as conn:
       all_df = await conn.run_sync(lambda conn: pd.read_sql_query(text(all_query_add_filter_key.sql_str), conn))
-<<<<<<< HEAD
-      raise Exception('test')
-=======
->>>>>>> 02f7e1ba
       # drop duplicated columns, this will happen when 'select *'
       all_df = all_df.loc[:, ~all_df.columns.duplicated()]
       all_df.set_index(VECTOR_ID_COLUMN, inplace=True, drop=True)
@@ -91,14 +87,8 @@
           sampled_df,
           query_after_adding_join
       )
-<<<<<<< HEAD
 
       res_df = await conn.run_sync(lambda conn: pd.read_sql_query(text(sample_query_add_filter_key.sql_str), conn))
-
-=======
-
-      res_df = await conn.run_sync(lambda conn: pd.read_sql_query(text(sample_query_add_filter_key.sql_str), conn))
->>>>>>> 02f7e1ba
       # We need to add '__vector_id' in SELECT clause. When 'SELECT *', there will be two '__vector_id' columns.
       # So we need to drop duplicated columns
       res_df = res_df.loc[:, ~res_df.columns.duplicated()]
