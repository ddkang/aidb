import pandas as pd
from sqlalchemy.sql import text
from typing import List

from aidb.engine.base_engine import BaseEngine
from aidb.inference.bound_inference_service import BoundInferenceService
from aidb.query.query import Query

class FullScanEngine(BaseEngine):
  def _get_required_bound_services_order(self, query: Query) -> List[BoundInferenceService]:
    bound_service_list_ordered = [
        bound_service
        for bound_service in self._config.inference_topological_order
        if bound_service in query.inference_engines_required_for_query
    ]
    return bound_service_list_ordered


  async def execute_full_scan(self, query: Query, **kwargs):
    '''
    Executes a query by doing a full scan and returns the results.
    '''
    # The query is irrelevant since we do a full scan anyway
    bound_service_list = self._get_required_bound_services_order(query)
    inference_services_executed = set()
<<<<<<< HEAD
    for bound_service in service_ordering:
      inp_query_str, _, _, _ = self.get_input_query_for_inference_service(bound_service, query, inference_services_executed)
=======
    for bound_service in bound_service_list:
      inp_query_str = self.get_input_query_for_inference_service_filter_service(bound_service,
                                                                                query,
                                                                                inference_services_executed)
>>>>>>> e134584c

      async with self._sql_engine.begin() as conn:
        inp_df = await conn.run_sync(lambda conn: pd.read_sql(text(inp_query_str), conn))

      # The bound inference service is responsible for populating the database
      await bound_service.infer(inp_df)

      inference_services_executed.add(bound_service.service.name)

    # Execute the final query, now that all data is inserted
    async with self._sql_engine.begin() as conn:
      res = await conn.execute(text(query.sql_query_text))
      return res.fetchall()<|MERGE_RESOLUTION|>--- conflicted
+++ resolved
@@ -23,15 +23,10 @@
     # The query is irrelevant since we do a full scan anyway
     bound_service_list = self._get_required_bound_services_order(query)
     inference_services_executed = set()
-<<<<<<< HEAD
-    for bound_service in service_ordering:
-      inp_query_str, _, _, _ = self.get_input_query_for_inference_service(bound_service, query, inference_services_executed)
-=======
     for bound_service in bound_service_list:
-      inp_query_str = self.get_input_query_for_inference_service_filter_service(bound_service,
-                                                                                query,
-                                                                                inference_services_executed)
->>>>>>> e134584c
+      inp_query_str, _, _, _ = self.get_input_query_for_inference_service_filter_service(bound_service,
+                                                                                         query,
+                                                                                         inference_services_executed)
 
       async with self._sql_engine.begin() as conn:
         inp_df = await conn.run_sync(lambda conn: pd.read_sql(text(inp_query_str), conn))
