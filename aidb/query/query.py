--- conflicted
+++ resolved
@@ -307,6 +307,7 @@
     else:
       return tables_of_column[0]
 
+
   @cached_property
   def query_after_normalizing(self):
     """
@@ -316,14 +317,6 @@
     e.g. for this query: SELECT frame FROM blobs b WHERE b.timestamp > 100
     the expression will be converted into SELECT blobs.frame FROM blobs WHERE blobs.timestamp > 100
     """
-    def _remove_alias_in_expression(original_list):
-      removed_alias_list = []
-      for element in original_list:
-        if isinstance(element, exp.Alias):
-          removed_alias_list.append(element.args['this'])
-        else:
-          removed_alias_list.append(element)
-      return removed_alias_list
 
     def _remove_alias_in_expression(original_list):
       removed_alias_list = []
@@ -359,26 +352,10 @@
 
     copied_expression.set('expressions', _remove_alias_in_expression(copied_expression.args['expressions']))
     copied_expression.args['from'].set(
-<<<<<<< HEAD
-        'expressions',
-        _remove_alias_in_expression(copied_expression.args['from'].args['expressions'])
-    )
-
-    table_element_removed_alias = []
-    for table_element in copied_expression.args['from'].args['expressions']:
-      if isinstance(table_element, exp.Alias):
-        table_element_removed_alias.append(table_element.args['this'])
-      else:
-        table_element_removed_alias.append(table_element)
-
-    copied_expression.args['from'].set('expressions', table_element_removed_alias)
-
-=======
       'expressions',
       _remove_alias_in_expression(copied_expression.args['from'].args['expressions'])
     )
 
->>>>>>> a268076b
     for join_element in copied_expression.args['joins']:
       if isinstance(join_element.args['this'], exp.Alias):
         join_element.set('this', join_element.args['this'].args['this'])
