--- conflicted
+++ resolved
@@ -18,12 +18,8 @@
   input_columns_types=[str],
   output_columns_types=[str, float],
   model="LiYuan/amazon-review-sentiment-analysis",
-<<<<<<< HEAD
-  default_args={("options", "wait_for_model"): True})
-=======
   default_args={"options": {"wait_for_model": True}})
 
->>>>>>> 65587171
 inference_engines = [
   {
     "service": sentiment_inference_service,
