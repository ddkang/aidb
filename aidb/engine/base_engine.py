from collections import defaultdict
from typing import Dict, List, Optional, Set, Tuple

import inspect
import numpy as np
import pandas as pd

from aidb.config.config import Config
from aidb.config.config_types import InferenceBinding
from aidb.inference.bound_inference_service import (
    BoundInferenceService, CachedBoundInferenceService)
from aidb.inference.inference_service import InferenceService
from aidb.query.query import Query
from aidb.utils.asyncio import asyncio_run
from aidb.utils.constants import VECTOR_ID_COLUMN
from aidb.utils.db import infer_dialect, create_sql_engine


class BaseEngine():
  def __init__(
      self,
      connection_uri: str,
      infer_config: bool = True,
      debug: bool = False,
  ):
    self._connection_uri = connection_uri
    self._debug = debug

    self._dialect = infer_dialect(connection_uri)
    self._sql_engine = create_sql_engine(connection_uri, debug)

    if infer_config:
      self._config: Config = asyncio_run(self._infer_config())


  def __del__(self):
    asyncio_run(self._sql_engine.dispose())


  # ---------------------
  # Setup
  # ---------------------
  async def _infer_config(self) -> Config:
    '''
    Infer the database configuration from the sql engine.
    Extracts:
    - Tables, columns (+ types), and foriegn keys.
    - Cache tables
    - Blob tables
    - Generated columns
    '''

    # We use an async engine, so we need a function that takes in a synchrnous connection
    def config_from_conn(conn):
      config = Config(
        {},
        [],
        self._connection_uri,
        None,
        None,
        None,
        None,
        None,
      )
      config.load_from_sqlalchemy(conn)
      return config

    async with self._sql_engine.begin() as conn:
      config: Config = await conn.run_sync(config_from_conn)

    if self._debug:
      import prettyprinter as pp
      pp.install_extras(
        exclude=['django', 'ipython', 'ipython_repr_pretty'])
      pp.pprint(config)
      print(config.blob_tables)

    return config


  def register_inference_service(self, service: InferenceService):
    self._config.add_inference_service(service.name, service)


  def bind_inference_service(self, service_name: str, binding: InferenceBinding, copy_map: Dict[str, str]={}, verbose: bool=False):
    bound_service = CachedBoundInferenceService(
      self._config.inference_services[service_name],
      binding,
      copy_map,
      self._sql_engine,
      self._config.columns,
      self._config.tables,
      self._dialect,
      verbose,
    )
    self._config.bind_inference_service(bound_service)


  # ---------------------
  # Properties
  # ---------------------
  @property
  def dialect(self):
    return self._dialect


  # ---------------------
  # Inference
  # ---------------------
  def prepare_multitable_inputs(self, raw_inputs: List[Tuple[str, pd.DataFrame]]) -> pd.DataFrame:
    '''
    Prepare the inputs for inference.
    '''
    assert len(raw_inputs) >= 1
    final_df = raw_inputs[0][1]
    for idx, (table_name, df) in enumerate(raw_inputs[1:]):
      last_table_name = raw_inputs[idx][0]
      table_relations = self._config.relations_by_table[table_name]
      join_keys = [
        fk for fk in table_relations if fk.startswith(last_table_name)]
      final_df = final_df.merge(df, on=join_keys, how='inner')

    return final_df


  def process_inference_outputs(self, binding: InferenceBinding, joined_outputs: pd.DataFrame) -> pd.DataFrame:
    '''
    Process the outputs of inference by renaming the columns and selecting the
    output columns.
    '''
    df_cols = list(joined_outputs.columns)
    for idx, col in enumerate(binding.output_columns):
      joined_outputs.rename(columns={df_cols[idx]: col}, inplace=True)
    res = joined_outputs[list(binding.output_columns)]
    return res


  def inference(self, inputs: pd.DataFrame, bound_service: BoundInferenceService) -> List[pd.DataFrame]:
    return bound_service.batch(inputs)


  def execute(self, query: str):
    raise NotImplementedError()


  def _find_join_path(
      self,
      common_columns: Dict[Tuple[str, str], List[str]],
      table_relations: Dict[str, List[str]],
      table_names: List[str]
  ) -> str:
    """
    Find the path to join tables based on common columns and create the JOIN part of an SQL query.
    :param common_columns: Dict containing common column names between table pairs.
    :param table_relations: Dict containing related tables.
    :param table_names: List of table names to be joined.
    """
    join_strs = []
    stack = [table_names[0]]
    visited = {table_names[0]}
    while stack:
      current_table = stack.pop()
      for neighbor_table in table_relations[current_table]:
        if neighbor_table in visited:
          continue
        visited_col = []
        join_condition = []
        for visited_table in visited:
          for col in common_columns[(neighbor_table, visited_table)]:
            if col not in visited_col:
              join_condition.append(
                f'{visited_table}.{col} = {neighbor_table}.{col}')
              visited_col.append(col)
        join_strs.append(
          f'INNER JOIN {neighbor_table} ON {" AND ".join(join_condition)}')
        visited.add(neighbor_table)
        stack.append(neighbor_table)
    return f"FROM {table_names[0]}\n" + '\n'.join(join_strs)


  def _get_tables(self, columns: List[str]) -> List[str]:
    tables = set()
    for col in columns:
      table_name = col.split('.')[0]
      tables.add(table_name)
    return list(tables)


  def _get_inner_join_query(self, table_names: List[str]):
    """
    Generate an SQL query to perform INNER JOIN operations on the provided tables.
    :param selected_cols: List of column names to be selected in the SQL query.
    :param table_names: List of table names to be joined.
    """
    table_number = len(table_names)
    table_relations = defaultdict(list)
    common_columns = {}
    for i in range(table_number - 1):
      table1 = self._config.tables[table_names[i]]
      table1_cols = [col.name for col in table1.columns]
      for j in range(i + 1, table_number):
        table2 = self._config.tables[table_names[j]]
        table2_cols = [col.name for col in table2.columns]
        common = list(set(table1_cols).intersection(table2_cols))

        common_columns[(table_names[i], table_names[j])] = common
        common_columns[(table_names[j], table_names[i])] = common
        if common:
          table_relations[table_names[i]].append(table_names[j])
          table_relations[table_names[j]].append(table_names[i])

    join_path_str = self._find_join_path(
      common_columns, table_relations, table_names)
    return join_path_str


  def _get_select_join_str(self, bound_service: BoundInferenceService, vector_id_table: Optional[str] = None):
    column_to_root_column = self._config.columns_to_root_column
    binding = bound_service.binding
    inp_cols = binding.input_columns
    root_inp_cols = [column_to_root_column.get(col, col) for col in inp_cols]

    # used to select inp rows based on blob ids
    if vector_id_table:
      root_inp_cols.append(f'{vector_id_table}.{VECTOR_ID_COLUMN}')

    inp_cols_str = ', '.join(root_inp_cols)
    inp_tables = self._get_tables(root_inp_cols)
    join_str = self._get_inner_join_query(inp_tables)

    select_join_str = f'''
                      SELECT {inp_cols_str}
                      {join_str}
                      '''

    return inp_tables, select_join_str


  def _get_where_str(self, filtering_predicates):
    and_connected = []
    for fp in filtering_predicates:
      and_connected.append(' OR '.join(
        [p.sql() for p in fp]))
    return ' AND '.join(and_connected)


  def get_input_query_for_inference_service_filter_service(
      self,
      bound_service: BoundInferenceService,
      user_query: Query,
      already_executed_inference_services: Set[str]
  ):
    """
    this function returns the input query to fetch the input records for an inference service
    input query will also contain the predicates that can be currently satisfied using the inference services
    that are already executed
    """
    filtering_predicates = user_query.filtering_predicates
    inference_engines_required_for_filtering_predicates = user_query.inference_engines_required_for_filtering_predicates
    tables_in_filtering_predicates = user_query.tables_in_filtering_predicates

    inp_tables, select_join_str = self._get_select_join_str(bound_service)

    # filtering predicates that can be satisfied by the currently executed inference engines
    filtering_predicates_satisfied = []
    for p, e, t in zip(filtering_predicates, inference_engines_required_for_filtering_predicates,
                       tables_in_filtering_predicates):
      if len(already_executed_inference_services.intersection(e)) == len(e) \
        and len(set(inp_tables).intersection(t)) == len(t):
        filtering_predicates_satisfied.append(p)

    where_str = self._get_where_str(filtering_predicates_satisfied)

    if len(filtering_predicates_satisfied) > 0:
      inp_query_str = select_join_str + f'WHERE {where_str};'
    else:
      inp_query_str = select_join_str + ';'

    return inp_query_str


  def add_filter_key_into_query(
    self,
    table_columns: List[str],
    sample_df: pd.DataFrame,
    query: Query,
  ):
    '''
    Add filter condition, like where keyA in (1,2,3)
    param table_columns: list of filtering columns, like keyA in the example.
    param sample_df: dataframe store filter values, {'keyA': [1,2,3]}
    param query: query class
    param query_expression: sqlglot parsed query expression
    '''
    selected_column = []
    col_name_list = []

    if len(sample_df) == 0:
      return query, selected_column

    for col in table_columns:
      col_name = col.split('.')[1]
      if col_name in sample_df.columns and col_name not in col_name_list:
        selected_column.append(col)
        col_name_list.append(col_name)

    col_tuple = ', '.join(selected_column)
    value_list = []
    for index, row in sample_df[col_name_list].iterrows():
      value_list.append(f'({", ".join([str(value) for value in row])})')

    filtered_key_str = f'({col_tuple}) IN ({", ".join(value_list)})'
    new_query = query.add_where_condition('and', filtered_key_str)

    return new_query, selected_column


  def get_input_query_for_inference_service_filtered_index(
      self,
      bound_service: BoundInferenceService,
      vector_id_table: str,
      filtered_id_list: Optional[List[int]] = None
  ):
    """
    This function returns the input query to fetch the input records for an inference service.
    If filtered_id_list is provided, input query will only select those blobs in the list.
    And this query doesn't filter vector id on original predicate.
    * param bound_service: bounded inference service, used to know input columns
    * param vector_id_table: a table which contains a column named 'vector_id' and maps blob keys to vector id
    * param filtered_id_list: list of vector ids which will be selected in the query
    """

    _, select_join_str = self._get_select_join_str(bound_service, vector_id_table)
    if filtered_id_list == None:
      return select_join_str

    new_query = Query(select_join_str, self._config)
    sample_df = pd.DataFrame({VECTOR_ID_COLUMN: filtered_id_list})
    filter_column = [f'{vector_id_table}.{VECTOR_ID_COLUMN}']
    query_add_filter_key, _ = self.add_filter_key_into_query(filter_column,
                                                         sample_df,
                                                         new_query)

    return query_add_filter_key.sql_str


  def _get_left_join_str(self, rep_table_name: str, tables: List[str]) -> str:
    """
    Constructs a LEFT JOIN SQL string based on the given representative table name and a list of table names.
    :param rep_table_name: Name of the representative table.
    :param tables: List of table names to join.
    """
    join_strs = []
    rep_cols = [rep_col.name.split('.')[0] for rep_col in self._config.tables[rep_table_name].columns]
    for table_name in tables:
      table_cols = [table_col.name.split('.')[0] for table_col in self._config.tables[table_name].columns]
      join_conditions = [f'{rep_table_name}.{col} = {table_name}.{col}' for col in table_cols if col in rep_cols]
      if join_conditions:
        join_str = f"LEFT JOIN {table_name} ON {' AND '.join(join_conditions)}"
        join_strs.append(join_str)
      else:
        raise Exception(f'Can\'t join table {rep_table_name} and {table_name}')
    return f'FROM {rep_table_name}\n' + '\n'.join(join_strs)


  # ---------------------
  # User Defined Function
  # ---------------------
  def register_user_defined_function(self, function_name, function):
    self._config.add_user_defined_function(function_name, function)


  def _call_user_function(self, res_df: pd.DataFrame, function_name: str, args_list: List[str]):
    function_name = str.lower(function_name)

    if inspect.iscoroutinefunction(self._config.user_defined_functions[function_name]):
      list_function_results = asyncio_run(self._config.user_defined_functions[function_name](res_df[args_list]))
    else:
      list_function_results = self._config.user_defined_functions[function_name](res_df[args_list])

    if len(list_function_results) != len(res_df):
      raise Exception('The length of the UDF outputs should match that of the inputs.')

    # Function return format
    # 1. Dataframe -> directly return
    # 2. List:
    #    a. Nested List -> convert the inner lists to Dataframes, return a list of Dataframes
    #    b. List of Dataframes -> directly return
    #    c. others -> convert the entire list to a Dataframe
    # 3. pd.Series or np.ndarray -> convert it to a Dataframe
    if isinstance(list_function_results, pd.DataFrame):
      return list_function_results
    elif isinstance(list_function_results, list):
      if isinstance(list_function_results[0], list):
        return [pd.DataFrame(function_result) for function_result in list_function_results]
      elif isinstance(list_function_results[0], pd.DataFrame):
        return list_function_results
      else:
        return pd.DataFrame(list_function_results)
    elif isinstance(list_function_results, pd.Series) or isinstance(list_function_results, np.ndarray):
      return pd.DataFrame(list_function_results)
    else:
      raise Exception('Unsupported data type')


  def _get_udf_result(self, res_df, dataframe_sql):
    '''
    this function get results of user defined function
    the output of UDF has the following situations:
    1. single value, e.g. sum, max function
    2. zero row, e.g. no object in an image
    3. multiple rows, e.g. several objects in an image
    4. multiple columns in one row, e.g. output of object detection model has columns 'x_min, y_min, x_max, y_max
    '''
    expanded_columns_mapping = {}
    for udf in dataframe_sql['udf_mapping']:

      udf_results = self._call_user_function(res_df, udf['function_name'], udf['col_names'])
      # if the result is a list of DataFrames, concatenate all the DataFrames into a single DataFrame.
      if isinstance(udf_results, list):
        repeat_counts = [len(df.dropna()) for df in udf_results]
        res_df = pd.DataFrame(np.repeat(res_df.values, repeat_counts, axis=0), columns=res_df.columns)
        udf_results = pd.concat(udf_results, axis=0).convert_dtypes().dropna()

      # expand dataframe for multiple columns output
      if len(udf_results.columns) == len(udf['result_col_name']):
        udf_results.columns = udf['result_col_name']
      elif len(udf['result_col_name']) == 1:
        expanded_column_names = [f"{udf['result_col_name'][0]}__{i}" for i in range(len(udf_results.columns))]
        udf_results.columns = expanded_column_names
        expanded_columns_mapping[udf['result_col_name'][0]] = ', '.join(expanded_column_names)
      else:
        raise Exception(f"The number of column alias in query doesn't match the number of output columns of "
                        f"function{udf['function_name']}")

      # concatenate input_df with UDF result dataframe
      for col in udf_results.columns:
        res_df[col] = udf_results[col].values

      res_df.dropna(inplace=True)
    return res_df, expanded_columns_mapping


  def execute_user_defined_function(
      self,
      res_df: pd.DataFrame,
      dataframe_sql: Dict,
      query: Query,
<<<<<<< HEAD
      additonal_select_col: List[str] = []
=======
      additional_select_col: List[str] = []
>>>>>>> 07ccd157
  ) -> pd.DataFrame:
    '''
    This function receive the query result from database, and then applies user defined function to query result.
    After getting function results, this function execute query which is extracted from original query and return final
    result.
    Args:
      res_df: Query result from normal db.
      dataframe_sql: Extracted information of udf query, used to execute udf and run sql query over udf results
      query: original query
      additional_select_col: used to specifically choose '__weight' and '__mass' columns,
        which are not included in the standard query

    Returns:
      res_list_of_tuple: query result

    Raises:
      ImportError: If duckdb is not installed
    '''

    if res_df.empty:
      return []

    # duckdb is used to run sql query over dataframe
    # FIXME(ttt-77): remove this dependency and implement it by ourselves
    try:
      import duckdb
    except ImportError:
      raise Exception('Package duckdb is needed for query with UDF. Please install it with version 0.9.2 first,')

    processed_udf_result_df, expanded_columns_mapping = self._get_udf_result(res_df, dataframe_sql)

<<<<<<< HEAD
    select_str = ', '.join(dataframe_sql['select_col'] + additonal_select_col)
=======
    select_str = ', '.join(dataframe_sql['select_col'] + additional_select_col)
>>>>>>> 07ccd157
    for k,v in expanded_columns_mapping.items():
      select_str = select_str.replace(k, v)
    where_condition = query.convert_and_connected_fp_to_exp(dataframe_sql['filter_predicate'])
    if where_condition:
      where_str = f'WHERE {where_condition.sql()}'
    else:
      where_str = ''
    df_query = f'''SELECT {select_str} FROM processed_udf_result_df {where_str}'''

    new_results_df = duckdb.sql(df_query).df()
<<<<<<< HEAD

=======
>>>>>>> 07ccd157
    return new_results_df<|MERGE_RESOLUTION|>--- conflicted
+++ resolved
@@ -446,11 +446,7 @@
       res_df: pd.DataFrame,
       dataframe_sql: Dict,
       query: Query,
-<<<<<<< HEAD
-      additonal_select_col: List[str] = []
-=======
       additional_select_col: List[str] = []
->>>>>>> 07ccd157
   ) -> pd.DataFrame:
     '''
     This function receive the query result from database, and then applies user defined function to query result.
@@ -482,11 +478,7 @@
 
     processed_udf_result_df, expanded_columns_mapping = self._get_udf_result(res_df, dataframe_sql)
 
-<<<<<<< HEAD
-    select_str = ', '.join(dataframe_sql['select_col'] + additonal_select_col)
-=======
     select_str = ', '.join(dataframe_sql['select_col'] + additional_select_col)
->>>>>>> 07ccd157
     for k,v in expanded_columns_mapping.items():
       select_str = select_str.replace(k, v)
     where_condition = query.convert_and_connected_fp_to_exp(dataframe_sql['filter_predicate'])
@@ -497,8 +489,4 @@
     df_query = f'''SELECT {select_str} FROM processed_udf_result_df {where_str}'''
 
     new_results_df = duckdb.sql(df_query).df()
-<<<<<<< HEAD
-
-=======
->>>>>>> 07ccd157
     return new_results_df