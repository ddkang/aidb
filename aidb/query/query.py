--- conflicted
+++ resolved
@@ -379,7 +379,7 @@
     table_alias_to_name, column_alias_to_name = self.table_and_column_aliases_in_query
     udf_output_to_alias_mapping, alias_to_udf_mapping = self.udf_outputs_aliases
 
-    for node, parent, key in copied_expression.walk():
+    for node, parent, _ in copied_expression.walk():
       if isinstance(node, exp.Expression) and self._check_in_subquery(node):
         continue
       if isinstance(node, exp.Column):
@@ -530,18 +530,10 @@
         if input_table in self.config.blob_tables:
           blob_tables.add(input_table)
 
-<<<<<<< HEAD
-    # FIXME(ttt-77): separate it to another PR
-
     for table in self.tables_in_query:
       if table in self.config.blob_tables:
         blob_tables.add(table)
-=======
-    for table in self.tables_in_query:
-      if table in self.config.blob_tables:
-        blob_tables.add(table)
-
->>>>>>> 07ccd157
+
     return list(blob_tables)
 
 
@@ -624,14 +616,11 @@
           Try running without the error target and confidence.'''
       )
 
-<<<<<<< HEAD
-=======
     if self._expression.find(exp.Join) is not None:
       raise Exception(
           '''AIDB does not support Join for approximate aggregation queries. 
           Try running without the error target and confidence.'''
       )
->>>>>>> 07ccd157
 
     # check aggregation function in SELECT clause
     _ = self.aggregation_type_list_in_query
@@ -777,13 +766,9 @@
     if self._expression.find(exp.AggFunc) is not None:
       raise Exception("AIDB does not support user defined function for aggregation query")
 
-<<<<<<< HEAD
     if  self.is_approx_select_query or self.is_limit_query():
-      raise Exception('We only support user defined function for exact query currently.')
-=======
-    if self.is_approx_agg_query or self.is_approx_select_query or self.is_limit_query():
-      raise Exception('AIDB only support user defined function for exact query currently.')
->>>>>>> 07ccd157
+      raise Exception('AIDB only support user defined function for exact query '
+                      'and approximate aggregation query currently.')
     if len(self.all_queries_in_expressions) > 1:
       raise Exception("AIDB does not support user defined function with nested query currently")
 
@@ -841,21 +826,6 @@
 
 
       def add_column_with_alias(self, node, is_select_col = False, predefined_alias = None):
-<<<<<<< HEAD
-        if isinstance(node, exp.Column):
-          if node not in self.added_select:
-            self.added_select.add(node)
-            if predefined_alias:
-              alias = predefined_alias
-            else:
-              alias = f'col__{self.new_select_col_index}'
-            select_col_with_alias = exp.Alias(this=node, alias=alias)
-            self.new_select_exp_list.append(select_col_with_alias)
-            self.col_index_mapping[node] = alias
-            self.new_select_col_index += 1
-          if is_select_col:
-            self.dataframe_select_col_list.append(self.col_index_mapping[node])
-=======
         if isinstance(node, exp.AggFunc):
           return
 
@@ -871,7 +841,6 @@
           self.new_select_col_index += 1
         if is_select_col:
           self.dataframe_select_col_list.append(self.col_index_mapping[node])
->>>>>>> 07ccd157
 
 
       def add_udf(self, user_defined_function, udf_output_to_alias_mapping, is_select_col = False):
